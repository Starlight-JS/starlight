use super::{
    Harness, Outcome, Phase, SuiteResult, Test, TestFlags, TestOutcomeResult, TestResult,
    TestSuite, IGNORED,
};

use colored::Colorize;
<<<<<<< HEAD
use starlight::vm::{parse, Runtime};
use std::panic::{self, AssertUnwindSafe};
=======
use rayon::prelude::*;
use starlight::{
    gc::default_heap,
    prelude::{Deserializer, Options},
    vm::{parse, Runtime},
};
use std::panic;
use std::panic::AssertUnwindSafe;
>>>>>>> a74977c8

impl TestSuite {
    pub(crate) fn run_main(
        &self,
        harness: &Harness,
        verbose: u8,
        rt: &mut Box<Runtime>,
    ) -> SuiteResult {
        if verbose != 0 {
            println!("Suite {}:", self.name);
        }

        // TODO: in parallel
        let suites: Vec<_> = self
            .suites
            .iter()
            .map(|suite| suite.run(harness, verbose, rt))
            .collect();

        // TODO: in parallel
        let tests: Vec<_> = self
            .tests
            .iter()
            .map(|test| test.run(harness, verbose, rt))
            .flatten()
            .collect();

        if verbose != 0 {
            println!();
        }

        // Count passed tests
        let mut passed = 0;
        let mut ignored = 0;
        let mut panic = 0;
        for test in &tests {
            match test.result {
                TestOutcomeResult::Passed => passed += 1,
                TestOutcomeResult::Ignored => ignored += 1,
                TestOutcomeResult::Panic => panic += 1,
                TestOutcomeResult::Failed => {}
            }
        }

        // Count total tests
        let mut total = tests.len();
        for suite in &suites {
            total += suite.total;
            passed += suite.passed;
            ignored += suite.ignored;
            panic += suite.panic;
        }

        if verbose != 0 {
            println!(
            "Suite {} results: total: {}, passed: {}, ignored: {}, failed: {} (panics: {}{}), conformance: {:.2}%",
            self.name,
            total,
            passed.to_string().green(),
            ignored.to_string().yellow(),
            (total - passed - ignored).to_string().red(),
            if panic == 0 {"0".normal()} else {panic.to_string().red()},
            if panic != 0 {" ⚠"} else {""}.red(),
            (passed as f64 / total as f64) * 100.0
        );
        }

        SuiteResult {
            name: self.name.clone(),
            total,
            passed,
            ignored,
            panic,
            suites,
            tests,
        }
    }
    /// Runs the test suite.
    pub(crate) fn run(&self, harness: &Harness, verbose: u8, rt: &mut Box<Runtime>) -> SuiteResult {
        if verbose != 0 {
            println!("Suite {}:", self.name);
        }

        let suites: Vec<_> = self
            .suites
<<<<<<< HEAD
            .iter()
            .map(|suite| suite.run(harness, verbose, rt))
=======
            .par_iter()
            .map(|suite| suite.run(harness, verbose))
>>>>>>> a74977c8
            .collect();

        let tests: Vec<_> = self
            .tests
<<<<<<< HEAD
            .iter()
            .map(|test| test.run(harness, verbose, rt))
=======
            .par_iter()
            .map(|test| test.run(harness, verbose))
>>>>>>> a74977c8
            .flatten()
            .collect();

        if verbose != 0 {
            println!();
        }

        // Count passed tests
        let mut passed = 0;
        let mut ignored = 0;
        let mut panic = 0;
        for test in &tests {
            match test.result {
                TestOutcomeResult::Passed => passed += 1,
                TestOutcomeResult::Ignored => ignored += 1,
                TestOutcomeResult::Panic => panic += 1,
                TestOutcomeResult::Failed => {}
            }
        }

        // Count total tests
        let mut total = tests.len();
        for suite in &suites {
            total += suite.total;
            passed += suite.passed;
            ignored += suite.ignored;
            panic += suite.panic;
        }

        if verbose != 0 {
            println!(
            "Suite {} results: total: {}, passed: {}, ignored: {}, failed: {} (panics: {}{}), conformance: {:.2}%",
            self.name,
            total,
            passed.to_string().green(),
            ignored.to_string().yellow(),
            (total - passed - ignored).to_string().red(),
            if panic == 0 {"0".normal()} else {panic.to_string().red()},
            if panic != 0 {" ⚠"} else {""}.red(),
            (passed as f64 / total as f64) * 100.0
        );
        }

        SuiteResult {
            name: self.name.clone(),
            total,
            passed,
            ignored,
            panic,
            suites,
            tests,
        }
    }
}

impl Test {
    /// Runs the test.
    pub(crate) fn run(
        &self,
        harness: &Harness,
        verbose: u8,
        rt: &mut Box<Runtime>,
    ) -> Vec<TestResult> {
        let mut results = Vec::new();
        if self.flags.contains(TestFlags::STRICT) {
            results.push(self.run_once(harness, true, verbose, rt));
        }

        if self.flags.contains(TestFlags::NO_STRICT) || self.flags.contains(TestFlags::RAW) {
            results.push(self.run_once(harness, false, verbose, rt));
        }

        results
    }

    /// Runs the test once, in strict or non-strict mode
    fn run_once(
        &self,
        harness: &Harness,
        strict: bool,
        verbose: u8,
        rt: &mut Box<Runtime>,
    ) -> TestResult {
        if verbose >= 1 {
            eprintln!(
                "Starting `{}` {}",
                self.name,
                if strict { " (strict mode)" } else { "" }
            );
            eprintln!("Description: {}\nesid: {:?}\n", self.description, self.esid,);
        }

        let (result, result_text) = if !IGNORED.contains_any_flag(self.flags)
            && !IGNORED.contains_test(&self.name)
            && !IGNORED.contains_any_feature(&self.features)
            && (matches!(self.expected_outcome, Outcome::Positive)
                || matches!(
                    self.expected_outcome,
                    Outcome::Negative {
                        phase: Phase::Parse,
                        error_type: _,
                    }
                )
                || matches!(
                    self.expected_outcome,
                    Outcome::Negative {
                        phase: Phase::Early,
                        error_type: _,
                    }
                )
                || matches!(
                    self.expected_outcome,
                    Outcome::Negative {
                        phase: Phase::Runtime,
                        error_type: _,
                    }
                )) {
            let res = panic::catch_unwind(AssertUnwindSafe(|| match self.expected_outcome {
                Outcome::Positive => {
                    // TODO: implement async and add `harness/doneprintHandle.js` to the includes.

                    match self.set_up_env(&harness, strict, rt) {
                        Ok(_) => {
                            let content = if strict {
                                format!("\"use strict\";\n {}", self.content)
                            } else {
                                self.content.to_string()
                            };
                            let res = rt.eval_internal(None, false, &content, false);

                            let passed = res.is_ok();
                            let text = match res {
                                Ok(val) => val.to_string(rt).unwrap_or_else(|_| String::new()),
                                Err(e) => format!(
                                    "Uncaught {}",
                                    e.to_string(rt).unwrap_or_else(|_| String::new())
                                ),
                            };

                            (passed, text)
                        }
                        Err(e) => (false, e),
                    }
                }
                Outcome::Negative {
                    phase: Phase::Parse,
                    ref error_type,
                }
                | Outcome::Negative {
                    phase: Phase::Early,
                    ref error_type,
                } => {
                    assert_eq!(
                        error_type.as_ref(),
                        "SyntaxError",
                        "non-SyntaxError parsing/early error found in {}",
                        self.name
                    );

                    match parse(&self.content.as_ref(), strict) {
                        Ok(n) => (false, format!("{:?}", n)),
                        Err(e) => (true, format!("Uncaught {:?}", e)),
                    }
                }
                Outcome::Negative {
                    phase: Phase::Resolution,
                    error_type: _,
                } => todo!("check module resolution errors"),
                Outcome::Negative {
                    phase: Phase::Runtime,
                    ref error_type,
                } => {
                    if let Err(e) = parse(&self.content.as_ref(), strict) {
                        (false, format!("Uncaught {:?}", e))
                    } else {
                        match self.set_up_env(&harness, strict, rt) {
                            Ok(_) => {
                                match rt.eval_internal(None, false, &self.content.as_ref(), false) {
                                    Ok(res) => {
                                        (false, res.to_string(rt).unwrap_or_else(|_| String::new()))
                                    }
                                    Err(e) => {
                                        let passed = e
                                            .to_string(rt)
                                            .unwrap_or_else(|_| String::new())
                                            .contains(error_type.as_ref());

                                        (
                                            passed,
                                            format!(
                                                "Uncaught {}",
                                                e.to_string(rt).unwrap_or_else(|_| String::new())
                                            ),
                                        )
                                    }
                                }
                            }
                            Err(e) => (false, e),
                        }
                    }
                }
            }));

            let result = res
                .map(|(res, text)| {
                    if res {
                        (TestOutcomeResult::Passed, text)
                    } else {
                        (TestOutcomeResult::Failed, text)
                    }
                })
                .unwrap_or_else(|_| {
                    eprintln!("last panic was on test \"{}\"", self.name);
                    (TestOutcomeResult::Panic, String::new())
                });

            if verbose > 1 {
                println!(
                    "Result: {}",
                    if matches!(result, (TestOutcomeResult::Passed, _)) {
                        "Passed".green()
                    } else if matches!(result, (TestOutcomeResult::Failed, _)) {
                        "Failed".red()
                    } else {
                        "⚠ Panic ⚠".red()
                    }
                );
            } else {
                print!(
                    "{}",
                    if matches!(result, (TestOutcomeResult::Passed, _)) {
                        ".".green()
                    } else {
                        ".".red()
                    }
                );
            }

            result
        } else {
            if verbose >= 1 {
                println!("Result: {}", "Ignored".yellow());
            } else {
                print!("{}", ".".yellow());
            }
            (TestOutcomeResult::Ignored, String::new())
        };

        if verbose >= 1 {
            println!("Result text:");
            println!("{}", result_text);
            println!();
        }

        TestResult {
            name: self.name.clone(),
            strict,
            result,
            result_text: result_text.into_boxed_str(),
        }
    }

    /// Sets the environment up to run the test.
    fn set_up_env(
        &self,
        harness: &Harness,
        _strict: bool,
        context: &mut Box<Runtime>,
    ) -> Result<(), String> {
        // Create new Realm
        // TODO: in parallel.
        context.create_realm();

        /*let mut context = Runtime::new(
            RuntimeParams::default().with_dump_bytecode(false),
            GcParams::default()
                .with_parallel_marking(false)
                .with_conservative_marking(false),
            None,
        );*/
        context
            .eval_internal(None, false, &harness.assert.as_ref(), false)
            .map_err(|e| {
                format!(
                    "could not run assert.js:\n{}",
                    e.to_string(context).unwrap_or_else(|_| String::new())
                )
            })?;
        context
            .eval_internal(None, false, &harness.sta.as_ref(), false)
            .map_err(|e| {
                format!(
                    "could not run sta.js:\n{}",
                    e.to_string(context).unwrap_or_else(|_| String::new())
                )
            })?;

        for include in self.includes.iter() {
            context
                .eval_internal(
                    None,
                    false,
                    &harness
                        .includes
                        .get(include)
                        .ok_or_else(|| format!("could not find the {} include file.", include))?
                        .as_ref(),
                    false,
                )
                .map_err(|e| {
                    format!(
                        "could not run the {} include file:\nUncaught {}",
                        include,
                        e.to_string(context).unwrap_or_else(|_| String::new())
                    )
                })?;
        }

        Ok(())
    }
}<|MERGE_RESOLUTION|>--- conflicted
+++ resolved
@@ -4,19 +4,10 @@
 };
 
 use colored::Colorize;
-<<<<<<< HEAD
+use rayon::prelude::*;
 use starlight::vm::{parse, Runtime};
-use std::panic::{self, AssertUnwindSafe};
-=======
-use rayon::prelude::*;
-use starlight::{
-    gc::default_heap,
-    prelude::{Deserializer, Options},
-    vm::{parse, Runtime},
-};
 use std::panic;
 use std::panic::AssertUnwindSafe;
->>>>>>> a74977c8
 
 impl TestSuite {
     pub(crate) fn run_main(
@@ -102,24 +93,14 @@
 
         let suites: Vec<_> = self
             .suites
-<<<<<<< HEAD
             .iter()
             .map(|suite| suite.run(harness, verbose, rt))
-=======
-            .par_iter()
-            .map(|suite| suite.run(harness, verbose))
->>>>>>> a74977c8
             .collect();
 
         let tests: Vec<_> = self
             .tests
-<<<<<<< HEAD
             .iter()
             .map(|test| test.run(harness, verbose, rt))
-=======
-            .par_iter()
-            .map(|test| test.run(harness, verbose))
->>>>>>> a74977c8
             .flatten()
             .collect();
 
