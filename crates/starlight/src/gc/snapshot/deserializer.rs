--- conflicted
+++ resolved
@@ -957,13 +957,8 @@
         }
     }
 
-<<<<<<< HEAD
-    unsafe fn allocate(rt: &mut Runtime, deser: &mut Deserializer) -> *mut GcPointerBase {
-        let tag: ObjectTag = transmute(deser.get_u32() as u8);
-=======
     unsafe fn allocate(vm: &mut VirtualMachine, deser: &mut Deserializer) -> *mut GcPointerBase {
         let tag = transmute(deser.get_u32() as u8);
->>>>>>> e1b016dc
         let class: &'static Class = transmute(deser.get_reference());
         deser.pc -= 8;
         vm.heap().allocate_raw(
