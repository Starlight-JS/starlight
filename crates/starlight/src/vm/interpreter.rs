--- conflicted
+++ resolved
@@ -648,13 +648,9 @@
                                 }
                             }
                             GetByIdMode::ProtoLoad(base) => {
-<<<<<<< HEAD
+
                                 if GcPointer::ptr_eq(structure, &obj.structure()) {
                                     frame.push(*base.direct(*offset as _));
-=======
-                                if structure.ptr_eq(&obj.structure()) {
-                                    frame.push(*base.get(rt).direct(rt, *offset as _));
->>>>>>> 0b8431b9
 
                                     continue;
                                 }
