--- conflicted
+++ resolved
@@ -1436,136 +1436,10 @@
         Ok(true)
     }
 }
-<<<<<<< HEAD
-pub struct Env {
-    pub record: GcPointer<JsObject>,
-}
-
-impl Env {
-    pub fn is_mutable(&mut self, vm: &mut Runtime, name: Symbol) -> bool {
-        let prop = self.record.get_property(vm, name);
-
-        prop.is_writable()
-    }
-    pub fn set_localiable(
-        &mut self,
-        vm: &mut Runtime,
-        name: Symbol,
-        val: JsValue,
-        strict: bool,
-    ) -> Result<(GcPointer<JsObject>, Slot), JsValue> {
-        if self.record.has_own_property(vm, name) {
-            if !self.is_mutable(vm, name) {
-                let msg = JsString::new(vm, "Assignment to constant variable");
-                return Err(JsValue::encode_object_value(JsTypeError::new(
-                    vm, msg, None,
-                )));
-            }
-            let mut slot = Slot::new();
-            self.record.put_slot(vm, name, val, &mut slot, strict)?;
-            return Ok((self.record, slot));
-        } else {
-            let mut current = self.record.prototype().cloned();
-            while let Some(mut cur) = current {
-                if cur.has_own_property(vm, name) {
-                    let prop = cur.get_property(vm, name);
-                    if !(prop.is_writable() && prop.raw != NONE) {
-                        let msg = JsString::new(vm, "Assignment to constant variable");
-                        return Err(JsValue::encode_object_value(JsTypeError::new(
-                            vm, msg, None,
-                        )));
-                    }
-                    let mut slot = Slot::new();
-                    cur.put_slot(vm, name, val, &mut slot, strict)?;
-                    return Ok((cur, slot));
-                }
-                current = cur.prototype().cloned();
-            }
-
-            if strict {
-                let desc = vm.description(name);
-                let msg = JsString::new(vm, format!("Variable '{}' does not exist", desc));
-                return Err(JsValue::encode_object_value(JsTypeError::new(
-                    vm, msg, None,
-                )));
-            } else {
-                let mut slot = Slot::new();
-                vm.realm().global_object().put(vm, name, val, false)?;
-                vm.realm()
-                    .global_object()
-                    .get_own_property_slot(vm, name, &mut slot);
-                return Ok((vm.realm().global_object(), slot));
-            }
-        }
-    }
-    pub fn get_localiable(&mut self, vm: &mut Runtime, name: Symbol) -> Result<JsValue, JsValue> {
-        self.record.get(vm, name)
-    }
-    pub fn get_localiable_slot(
-        &mut self,
-        vm: &mut Runtime,
-        name: Symbol,
-        slot: &mut Slot,
-    ) -> Result<JsValue, JsValue> {
-        if self.record.get_own_property_slot(vm, name, slot) {
-            return Ok(slot.value());
-        } else {
-            let mut current = unsafe { self.record.prototype_mut() };
-            while let Some(cur) = current {
-                if cur.get_own_property_slot(vm, name, slot) {
-                    return Ok(slot.value());
-                }
-                current = unsafe { cur.prototype_mut() };
-            }
-
-            if !vm.realm().global_object().has_property(vm, name) {
-                let desc = vm.description(name);
-                let msg = JsString::new(vm, format!("Can't find variable '{}'", desc));
-                return Err(JsValue::encode_object_value(JsReferenceError::new(
-                    vm, msg, None,
-                )));
-            }
-
-            let prop = vm.realm().global_object().get(vm, name)?;
-            slot.make_uncacheable();
-            slot.make_put_uncacheable();
-            Ok(prop)
-        }
-    }
-    pub fn has_own_variable(&mut self, vm: &mut Runtime, name: Symbol) -> bool {
-        self.record.has_own_property(vm, name)
-    }
-    pub fn declare_variable(
-        &mut self,
-        vm: &mut Runtime,
-        name: Symbol,
-        val: JsValue,
-        mutable: bool,
-    ) -> Result<(), JsValue> {
-        let desc = DataDescriptor::new(val, if mutable { W | C | E } else { C | E });
-
-        if self.has_own_variable(vm, name) {
-            let desc = vm.description(name);
-            let msg = JsString::new(
-                vm,
-                format!("Identifier '{}' already exists in this scope", desc),
-            );
-            return Err(JsValue::encode_object_value(JsSyntaxError::new(
-                vm, msg, None,
-            )));
-        }
-
-        let _ = self.record.define_own_property(vm, name, &*desc, false);
-        Ok(())
-    }
-}
-=======
->>>>>>> 977d1a1a
 
 #[cfg(test)]
 mod tests {
     use crate::{
-        gc::default_heap,
         vm::{object::*, value::*, *},
         Platform,
     };
