/* This Source Code Form is subject to the terms of the Mozilla Public
 * License, v. 2.0. If a copy of the MPL was not distributed with this
 * file, You can obtain one at https://mozilla.org/MPL/2.0/. */
use super::{
    arguments::*,
    array_storage::ArrayStorage,
    attributes::*,
    class::{Class, JsClass},
    error::*,
    function::*,
    global::JsGlobal,
    indexed_elements::IndexedElements,
    property_descriptor::StoredSlot,
    property_descriptor::{DataDescriptor, PropertyDescriptor},
    slot::*,
    string::*,
    structure::Structure,
    symbol_table::{Internable, Symbol},
    value::JsValue,
    Runtime,
};
use super::{indexed_elements::MAX_VECTOR_SIZE, method_table::*};
use crate::{gc::compressed_pointer::CompressedPtr, vm::promise::JsPromise};
use crate::{
    gc::{
        cell::{GcCell, GcPointer, Trace, Tracer},
        snapshot::{deserializer::Deserializable, serializer::Serializable},
    },
    JsTryFrom,
};
use std::{
    collections::hash_map::Entry,
    intrinsics::{likely, transmute, unlikely},
    marker::PhantomData,
    mem::{size_of, ManuallyDrop},
    ops::{Deref, DerefMut},
};

use wtf_rs::object_offsetof;
#[derive(Copy, Clone, PartialEq, Eq)]
pub enum EnumerationMode {
    Default,
    IncludeNotEnumerable,
}
#[derive(Copy, Clone, PartialEq, Eq)]
pub enum JsHint {
    String,
    Number,
    None,
}
pub const OBJ_FLAG_TUPLE: u32 = 0x4;
pub const OBJ_FLAG_CALLABLE: u32 = 0x2;
pub const OBJ_FLAG_EXTENSIBLE: u32 = 0x1;
pub type FixedStorage = CompressedPtr<ArrayStorage>;
#[repr(u8)]
#[derive(Clone, Copy, PartialEq, Eq, PartialOrd, Ord, Debug)]
pub enum ObjectTag {
    Ordinary,
    Array,
    Set,
    String,
    Map,
    Number,
    Error,
    Global,
    Json,
    Function,
    Regex,
    ArrayBuffer,
    Int8Array,
    Uint8Array,
    Int16Array,
    Uint16Array,
    Int32Array,
    Uint32Array,
    Int64Array,
    Uint64Array,
    Float32Array,
    Float64Array,
    Uint8ClampedArray,
    Reflect,
    Iterator,
    ArrayIterator,
    MapIterator,
    SetIterator,
    StringIterator,
    ForInIterator,
    WeakMap,
    WeakSet,

    NormalArguments,
    StrictArguments,

    Proxy,
}

#[repr(C)]
pub struct JsObject {
    pub(crate) tag: ObjectTag,
    pub(crate) class: &'static Class,
    pub(crate) structure: CompressedPtr<Structure>,
    pub(crate) indexed: IndexedElements,
    pub(crate) slots: FixedStorage,
    pub(crate) flags: u32,

    pub(crate) object_data_start: u8,
}
impl JsObject {
    pub fn direct<'a>(&self, vm: &Runtime, n: usize) -> &'a JsValue {
        unsafe { std::mem::transmute(self.slots.get(vm).at(n as _)) }
    }

    pub fn direct_mut<'a>(&mut self, vm: &Runtime, n: usize) -> &'a mut JsValue {
        unsafe { std::mem::transmute(self.slots.get(vm).at_mut(n as _)) }
    }
    pub fn class(&self) -> &'static Class {
        self.class
    }

    pub fn is_class(&self, cls: &Class) -> bool {
        std::ptr::eq(self.class, cls)
    }

    #[allow(clippy::mut_from_ref)]
    pub fn data<T>(&self) -> &mut ManuallyDrop<T> {
        unsafe {
            &mut *(self as *const Self as *mut u8)
                .add(object_offsetof!(Self, object_data_start))
                .cast::<_>()
        }
    }
    pub fn as_function(&self) -> &JsFunction {
        assert_eq!(self.tag, ObjectTag::Function);
        &*self.data::<JsFunction>()
    }
    pub fn as_function_mut(&mut self) -> &mut JsFunction {
        assert_eq!(self.tag, ObjectTag::Function);

        &mut *self.data::<JsFunction>()
    }
    pub fn as_promise(&self) -> &JsPromise {
        assert_eq!(self.tag, ObjectTag::Ordinary);
        assert!(self.is_class(JsPromise::get_class()));
        &*self.data::<JsPromise>()
    }
    pub fn as_promise_mut(&mut self) -> &mut JsPromise {
        assert_eq!(self.tag, ObjectTag::Ordinary);
        assert!(self.is_class(JsPromise::get_class()));
        &mut *self.data::<JsPromise>()
    }
    pub fn as_string_object(&self) -> &JsStringObject {
        assert_eq!(self.tag, ObjectTag::String);
        &*self.data::<JsStringObject>()
    }
    pub fn as_string_object_mut(&mut self) -> &mut JsStringObject {
        assert_eq!(self.tag, ObjectTag::String);

        &mut *self.data::<JsStringObject>()
    }
    pub fn as_global(&self) -> &JsGlobal {
        assert_eq!(self.tag, ObjectTag::Global);
        &*self.data::<JsGlobal>()
    }
    pub fn as_global_mut(&mut self) -> &mut JsGlobal {
        assert_eq!(self.tag, ObjectTag::Global);
        &mut **self.data::<JsGlobal>()
    }

    pub fn as_arguments(&self) -> &JsArguments {
        assert_eq!(self.tag, ObjectTag::NormalArguments);
        &*self.data::<JsArguments>()
    }
    pub fn as_arguments_mut(&mut self) -> &mut JsArguments {
        assert_eq!(self.tag, ObjectTag::NormalArguments);
        &mut *self.data::<JsArguments>()
    }
}
unsafe impl Trace for JsObject {
    fn trace(&mut self, visitor: &mut dyn Tracer) {
        self.structure.trace(visitor);
        self.slots.trace(visitor);
        self.indexed.trace(visitor);
        match self.tag {
            ObjectTag::Global => {
                self.as_global_mut().trace(visitor);
            }
            ObjectTag::NormalArguments => self.as_arguments_mut().trace(visitor),
            ObjectTag::Function => self.as_function_mut().trace(visitor),
            ObjectTag::String => self.as_string_object_mut().value.trace(visitor),
            _ => (),
        }
        if let Some(trace) = self.class.trace {
            trace(visitor, self);
        }
    }
}
impl GcCell for JsObject {
    fn deser_pair(&self) -> (usize, usize) {
        (Self::deserialize as _, Self::allocate as _)
    }
    fn compute_size(&self) -> usize {
        object_size_with_tag(self.tag, self.class)
    }
}
impl Drop for JsObject {
    fn drop(&mut self) {
        match self.tag {
            ObjectTag::Global => unsafe {
                ManuallyDrop::drop(self.data::<JsGlobal>());
            },
            ObjectTag::Function => unsafe { ManuallyDrop::drop(self.data::<JsFunction>()) },
            ObjectTag::NormalArguments => unsafe { ManuallyDrop::drop(self.data::<JsArguments>()) },
            _ => (),
        }
        if let Some(drop_fn) = self.class.drop {
            drop_fn(self);
        }
    }
}

pub fn object_size_with_tag(tag: ObjectTag, cls: &Class) -> usize {
    let size = size_of::<JsObject>()
        + if let Some(sz) = cls.additional_size {
            sz()
        } else {
            0
        };
    match tag {
        ObjectTag::Global => size + size_of::<JsGlobal>(),
        ObjectTag::Function => size + size_of::<JsFunction>(),
        ObjectTag::NormalArguments => size + size_of::<JsArguments>(),
        ObjectTag::String => size + size_of::<JsStringObject>(),
        _ => size,
    }
}

fn is_absent_descriptor(desc: &PropertyDescriptor) -> bool {
    if !desc.is_enumerable() && !desc.is_enumerable_absent() {
        return false;
    }

    if !desc.is_configurable() && !desc.is_configurable_absent() {
        return false;
    }
    if desc.is_accessor() {
        return false;
    }
    if desc.is_data() {
        return DataDescriptor { parent: *desc }.is_writable()
            && DataDescriptor { parent: *desc }.is_writable_absent();
    }
    true
}

#[allow(non_snake_case)]
impl JsObject {
    pub fn prototype<'a>(&self, vm: &Runtime) -> Option<&'a GcPointer<JsObject>> {
        unsafe { transmute(self.structure.get(vm).prototype()) }
    }
    pub unsafe fn prototype_mut<'a>(
        &mut self,
        vm: &Runtime,
    ) -> Option<&'a mut GcPointer<JsObject>> {
        unsafe { transmute(self.structure.get(vm).prototype_mut()) }
    }

    pub fn GetNonIndexedPropertySlotMethod(
        obj: &mut GcPointer<Self>,
        vm: &mut Runtime,
        name: Symbol,
        slot: &mut Slot,
    ) -> bool {
        let stack = vm.shadowstack();
        letroot!(obj = stack, *obj);
        loop {
            if obj.get_own_non_indexed_property_slot(vm, name, slot) {
                break true;
            }
            match obj.prototype(vm) {
                Some(proto) => *obj = *proto,
                _ => break false,
            }
        }
    }

    pub fn GetOwnNonIndexedPropertySlotMethod(
        obj: &mut GcPointer<Self>,
        vm: &mut Runtime,
        name: Symbol,
        slot: &mut Slot,
    ) -> bool {
        let entry = obj.structure.get(vm).get(vm, name);

        if !entry.is_not_found() {
            slot.set_woffset(
                *obj.direct(vm, entry.offset as _),
                entry.attrs as _,
                Some(obj.as_dyn()),
                entry.offset,
            );

            return true;
        }
        false
    }

    pub fn PutNonIndexedSlotMethod(
        obj: &mut GcPointer<Self>,
        vm: &mut Runtime,
        name: Symbol,
        val: JsValue,
        slot: &mut Slot,
        throwable: bool,
    ) -> Result<(), JsValue> {
        let stack = vm.shadowstack();
        if !obj.can_put(vm, name, slot) {
            if throwable {
                let msg = JsString::new(vm, "put failed");
                return Err(JsValue::encode_object_value(JsTypeError::new(
                    vm, msg, None,
                )));
            }

            return Ok(());
        }
        if !slot.is_not_found() {
            if let Some(base) = slot.base() {
                if GcPointer::ptr_eq(base, obj) && slot.attributes().is_data() {
                    obj.define_own_non_indexed_property_slot(
                        vm,
                        name,
                        &*DataDescriptor::new(
                            val,
                            UNDEF_ENUMERABLE | UNDEF_CONFIGURABLE | UNDEF_WRITABLE,
                        ),
                        slot,
                        throwable,
                    )?;
                    return Ok(());
                }
            }

            if slot.attributes().is_accessor() {
                letroot!(ac = stack, slot.accessor());
                let mut tmp = [JsValue::encode_undefined_value()];
                letroot!(
                    args = stack,
                    Arguments::new(JsValue::encode_object_value(*obj), &mut tmp)
                );

                *args.at_mut(0) = val;
                return ac
                    .setter()
                    .get_object()
                    .downcast::<JsObject>()
                    .unwrap()
                    .as_function_mut()
                    .call(vm, &mut args, ac.setter())
                    .map(|_| ());
            }
        }
        obj.define_own_non_indexed_property_slot(
            vm,
            name,
            &*DataDescriptor::new(val, W | C | E),
            slot,
            throwable,
        )?;

        Ok(())
    }

    pub fn GetOwnIndexedPropertySlotMethod(
        obj: &mut GcPointer<Self>,
        _vm: &mut Runtime,
        index: u32,
        slot: &mut Slot,
    ) -> bool {
        let mut vector = obj.indexed.vector.get(_vm);
        if obj.indexed.dense() && index < vector.size() as u32 {
            let value = vector.at(index);
            if value.is_empty() {
                return false;
            }

            slot.set_1(*value, object_data(), Some(obj.as_dyn()));
            return true;
        }
        if let Some(map) = obj.indexed.map.as_ref() {
            if index < obj.indexed.length() {
                let it = map.get(&index);
                if let Some(it) = it {
                    slot.set_from_slot(it, Some((*obj).as_dyn()));
                    return true;
                }
            }
        }

        false
    }

    pub fn PutIndexedSlotMethod(
        obj: &mut GcPointer<Self>,
        vm: &mut Runtime,
        index: u32,
        val: JsValue,
        slot: &mut Slot,
        throwable: bool,
    ) -> Result<(), JsValue> {
        if index < MAX_VECTOR_SIZE as u32
            && obj.indexed.dense()
            && obj.class.method_table.GetOwnIndexedPropertySlot as usize
                == Self::GetOwnIndexedPropertySlotMethod as usize
            && (obj.prototype(vm).is_none()
                || obj.prototype(vm).as_ref().unwrap().has_indexed_property(vm))
        {
            slot.mark_put_result(PutResultType::IndexedOptimized, index);
            obj.define_own_indexe_value_dense_internal(vm, index, val, false);

            return Ok(());
        }
        let stack = vm.shadowstack();
        if !obj.can_put_indexed(vm, index, slot) {
            if throwable {
                let msg = JsString::new(vm, "put failed");
                return Err(JsValue::encode_object_value(JsTypeError::new(
                    vm, msg, None,
                )));
            }
            return Ok(());
        }
        if !slot.is_not_found() {
            if let Some(base) = slot.base() {
                if GcPointer::ptr_eq(base, obj) && slot.attributes().is_data() {
                    obj.define_own_indexed_property_slot(
                        vm,
                        index,
                        &*DataDescriptor::new(
                            val,
                            UNDEF_ENUMERABLE | UNDEF_CONFIGURABLE | UNDEF_WRITABLE,
                        ),
                        slot,
                        throwable,
                    )?;
                    return Ok(());
                }
            }

            if slot.attributes().is_accessor() {
                letroot!(ac = stack, slot.accessor());
                let mut tmp = [JsValue::encode_undefined_value()];
                letroot!(
                    args = stack,
                    Arguments::new(JsValue::encode_object_value(*obj), &mut tmp,)
                );

                *args.at_mut(0) = val;
                return ac
                    .setter()
                    .get_object()
                    .downcast::<JsObject>()
                    .unwrap()
                    .as_function_mut()
                    .call(vm, &mut args, ac.setter())
                    .map(|_| ());
            }
        }

        obj.define_own_indexed_property_slot(
            vm,
            index,
            &*DataDescriptor::new(val, W | E | C),
            slot,
            throwable,
        )?;
        Ok(())
    }

    pub fn GetIndexedPropertySlotMethod(
        obj: &mut GcPointer<Self>,
        vm: &mut Runtime,
        index: u32,
        slot: &mut Slot,
    ) -> bool {
        let stack = vm.shadowstack();
        letroot!(obj = stack, *obj);
        loop {
            if obj.get_own_indexed_property_slot(vm, index, slot) {
                return true;
            }

            match obj.prototype(vm) {
                Some(proto) => *obj = *proto,
                None => break false,
            }
        }
    }

    pub fn is_extensible(&self) -> bool {
        (self.flags & OBJ_FLAG_EXTENSIBLE) != 0
    }

    pub fn set_callable(&mut self, val: bool) {
        if val {
            self.flags |= OBJ_FLAG_CALLABLE;
        } else {
            self.flags &= !OBJ_FLAG_CALLABLE;
        }
    }

    pub fn is_callable(&self) -> bool {
        (self.flags & OBJ_FLAG_CALLABLE) != 0
    }

    // section 8.12.9 `[[DefineOwnProperty]]`
    pub fn DefineOwnNonIndexedPropertySlotMethod(
        obj: &mut GcPointer<Self>,
        vm: &mut Runtime,
        name: Symbol,
        desc: &PropertyDescriptor,
        slot: &mut Slot,
        throwable: bool,
    ) -> Result<bool, JsValue> {
        if !slot.is_used() {
            obj.get_own_property_slot(vm, name, slot);
        }

        let stack = vm.shadowstack();
        if !slot.is_not_found() {
            if let Some(base) = slot.base() {
                if GcPointer::ptr_eq(base, obj) {
                    let mut returned = false;
                    if slot.is_defined_property_accepted(vm, desc, throwable, &mut returned)? {
                        if slot.has_offset() {
                            let old = slot.attributes();
                            slot.merge(vm, desc);
                            if old != slot.attributes() {
                                let new_struct = obj
                                    .structure
                                    .get(vm)
                                    .change_attributes_transition(vm, name, slot.attributes());
                                obj.structure = CompressedPtr::new(vm, new_struct);
                            }
                            *obj.direct_mut(vm, slot.offset() as _) = slot.value();

                            slot.mark_put_result(PutResultType::Replace, slot.offset());
                        } else {
                            let mut offset = 0;
                            slot.merge(vm, desc);
                            let new_struct = obj.structure.get(vm).add_property_transition(
                                vm,
                                name,
                                slot.attributes(),
                                &mut offset,
                            );
                            obj.structure = CompressedPtr::new(vm, new_struct);
                            let s = obj.structure.get(vm);
                            let sz = s.get_slots_size();
                            let mut slots = obj.slots.get(vm);
                            slots.resize(vm.heap(), sz as _);
                            obj.slots = CompressedPtr::new(vm, slots);
                            *obj.direct_mut(vm, offset as _) = slot.value();
                            slot.mark_put_result(PutResultType::New, offset);
                        }
                    }
                    return Ok(returned);
                }
            }
        }

        if !obj.is_extensible() {
            if throwable {
                let msg = JsString::new(vm, "Object non extensible");
                return Err(JsValue::encode_object_value(JsTypeError::new(
                    vm, msg, None,
                )));
            }

            return Ok(false);
        }

        let mut offset = 0;
        let stored = StoredSlot::new(vm, desc);
        let s = obj.structure.get(vm).add_property_transition(
            vm,
            name,
            stored.attributes(),
            &mut offset,
        );
        obj.structure = CompressedPtr::new(vm, s);

        let s = obj.structure.get(vm);
        let sz = s.get_slots_size();
        let mut slots = obj.slots.get(vm);
        slots.resize(vm.heap(), sz as _);
        obj.slots = CompressedPtr::new(vm, slots);

        *obj.direct_mut(vm, offset as _) = stored.value();
        slot.mark_put_result(PutResultType::New, offset);
        slot.base = Some(obj.as_dyn());

        Ok(true)
    }

    pub fn DefineOwnIndexedPropertySlotMethod(
        obj: &mut GcPointer<Self>,
        vm: &mut Runtime,
        index: u32,
        desc: &PropertyDescriptor,
        slot: &mut Slot,
        throwable: bool,
    ) -> Result<bool, JsValue> {
        if obj.class.method_table.GetOwnIndexedPropertySlot as usize
            != Self::GetOwnIndexedPropertySlotMethod as usize
        {
            // We should reject following case
            //   var str = new String('str');
            //   Object.defineProperty(str, '0', { value: 0 });
            if !slot.is_used() {
                obj.get_own_indexed_property_slot(vm, index, slot);
            }

            let mut returned = false;
            if !slot.is_not_found() {
                if let Some(base) = slot.base() {
                    if GcPointer::ptr_eq(base, obj)
                        && !slot.is_defined_property_accepted(vm, desc, throwable, &mut returned)?
                    {
                        return Ok(returned);
                    }
                }
            }
        }

        obj.define_own_indexed_property_internal(vm, index, desc, throwable)
    }

    pub fn GetNonIndexedSlotMethod(
        obj: &mut GcPointer<Self>,
        vm: &mut Runtime,
        name: Symbol,
        slot: &mut Slot,
    ) -> Result<JsValue, JsValue> {
        if obj.get_non_indexed_property_slot(vm, name, slot) {
            return slot.get(vm, JsValue::encode_object_value(obj.as_dyn()));
        }
        Ok(JsValue::encode_undefined_value())
    }
    pub fn GetIndexedSlotMethod(
        obj: &mut GcPointer<Self>,
        vm: &mut Runtime,
        index: u32,
        slot: &mut Slot,
    ) -> Result<JsValue, JsValue> {
        if obj.get_indexed_property_slot(vm, index, slot) {
            return slot.get(vm, JsValue::encode_object_value(obj.as_dyn()));
        }

        Ok(JsValue::encode_undefined_value())
    }

    pub fn DeleteNonIndexedMethod(
        obj: &mut GcPointer<Self>,
        vm: &mut Runtime,
        name: Symbol,
        throwable: bool,
    ) -> Result<bool, JsValue> {
        let mut slot = Slot::new();
        if !obj.get_own_property_slot(vm, name, &mut slot) {
            return Ok(true);
        }

        if !slot.attributes().is_configurable() {
            if throwable {
                let msg = JsString::new(vm, "Can not delete non configurable property");
                return Err(JsValue::encode_object_value(JsTypeError::new(
                    vm, msg, None,
                )));
            }
            return Ok(false);
        }

        let offset = if slot.has_offset() {
            slot.offset()
        } else {
            let entry = obj.structure.get(vm).get(vm, name);
            if entry.is_not_found() {
                return Ok(true);
            }
            entry.offset
        };

        let s = obj.structure.get(vm).delete_property_transition(vm, name);
        obj.structure = CompressedPtr::new(vm, s);
        *obj.direct_mut(vm, offset as _) = JsValue::encode_empty_value();
        Ok(true)
    }

    #[allow(clippy::unnecessary_unwrap)]
    pub fn delete_indexed_internal(
        &mut self,
        _vm: &mut Runtime,
        index: u32,
        throwable: bool,
    ) -> Result<bool, JsValue> {
        if self.indexed.length() <= index {
            return Ok(true);
        }

        if self.indexed.dense() {
            if index < self.indexed.vector.get(_vm).size() as u32 {
                *self.indexed.vector.get(_vm).at_mut(index) = JsValue::encode_empty_value();
                return Ok(true);
            }

            if index < MAX_VECTOR_SIZE as u32 {
                return Ok(true);
            }
        }

        if self.indexed.map.is_none() {
            return Ok(true);
        }
        let map = self.indexed.map.as_mut().unwrap();

        match map.entry(index) {
            Entry::Vacant(_) => Ok(true),
            Entry::Occupied(x) => {
                if !x.get().attributes().is_configurable() {
                    if throwable {
                        let msg = JsString::new(_vm, "trying to delete non-configurable property");
                        return Err(JsValue::encode_object_value(JsTypeError::new(
                            _vm, msg, None,
                        )));
                    }
                    return Ok(false);
                }
                x.remove();
                if map.is_empty() {
                    self.indexed.make_dense();
                }
                Ok(true)
            }
        }
    }
    pub fn DeleteIndexedMethod(
        obj: &mut GcPointer<Self>,
        vm: &mut Runtime,
        index: u32,
        throwable: bool,
    ) -> Result<bool, JsValue> {
        if obj.class.method_table.GetOwnIndexedPropertySlot as usize
            == Self::GetOwnIndexedPropertySlotMethod as usize
        {
            return obj.delete_indexed_internal(vm, index, throwable);
        }
        let mut slot = Slot::new();
        if !(obj.class.method_table.GetOwnIndexedPropertySlot)(obj, vm, index, &mut slot) {
            return Ok(true);
        }

        if !slot.attributes().is_configurable() {
            if throwable {
                let msg = JsString::new(vm, "Can not delete non configurable property");
                return Err(JsValue::encode_object_value(JsTypeError::new(
                    vm, msg, None,
                )));
            }
            return Ok(false);
        }

        obj.delete_indexed_internal(vm, index, throwable)
    }
    #[allow(unused_variables)]
    pub fn GetPropertyNamesMethod(
        obj: &mut GcPointer<Self>,
        vm: &mut Runtime,
        collector: &mut dyn FnMut(Symbol, u32),
        mode: EnumerationMode,
    ) {
        obj.get_own_property_names(vm, collector, mode);
        let mut obj = unsafe { obj.prototype_mut(vm) };
        while let Some(proto) = obj {
            proto.get_own_property_names(vm, collector, mode);
            obj = unsafe { proto.prototype_mut(vm) };
        }
    }
    #[allow(unused_variables)]
    pub fn GetOwnPropertyNamesMethod(
        obj: &mut GcPointer<Self>,
        vm: &mut Runtime,
        collector: &mut dyn FnMut(Symbol, u32),
        mode: EnumerationMode,
    ) {
        if obj.indexed.dense() {
            let vector = obj.indexed.vector.get(vm);
            for index in 0..vector.size() {
                let it = vector.at(index);
                if !it.is_empty() {
                    collector(Symbol::Index(index as _), u32::MAX);
                }
            }
        }

        if let Some(map) = &obj.indexed.map {
            for it in map.iter() {
                if mode == EnumerationMode::IncludeNotEnumerable
                    || it.1.attributes().is_enumerable()
                {
                    collector(Symbol::Index(*it.0), u32::MAX);
                }
            }
        }

        obj.structure.get(vm).get_own_property_names(
            vm,
            mode == EnumerationMode::IncludeNotEnumerable,
            collector,
        );
    }

    /// 7.1.1 ToPrimitive
    ///
    ///
    /// 7.1.1.1 OrdinaryToPrimitive
    #[allow(unused_variables)]
    pub fn DefaultValueMethod(
        obj: &mut GcPointer<Self>,
        vm: &mut Runtime,
        hint: JsHint,
    ) -> Result<JsValue, JsValue> {
        let stack = vm.shadowstack();
        letroot!(
            args = stack,
            Arguments::new(JsValue::encode_object_value(*obj), &mut [])
        );

        macro_rules! try_ {
            ($sym: expr) => {
                let try_get = vm.description($sym);

                let m = obj.get(vm, $sym)?;

                if m.is_callable() {
                    let res = m
                        .get_object()
                        .downcast::<JsObject>()
                        .unwrap()
                        .as_function_mut()
                        .call(vm, &mut args, m)?;
                    if res.is_primitive() || (res.is_undefined() || res.is_null()) {
                        return Ok(res);
                    }
                }
            };
        }

        if hint == JsHint::String {
            try_!("toString".intern());
            try_!("valueOf".intern());
        } else {
            try_!("valueOf".intern());
            try_!("toString".intern());
        }

        let msg = JsString::new(vm, "invalid default value");
        Err(JsValue::encode_object_value(JsTypeError::new(
            vm, msg, None,
        )))
    }
    /*const fn get_method_table() -> MethodTable {
        js_method_table!(JsObject)
    }*/

    define_jsclass!(JsObject, Object);
    /// create new empty JS object instance.
    pub fn new_empty(vm: &mut Runtime) -> GcPointer<Self> {
        let stack = vm.shadowstack();
        letroot!(
            structure = stack,
            vm.global_data().empty_object_struct.unwrap()
        );
        Self::new(vm, &structure, Self::get_class(), ObjectTag::Ordinary)
    }
    /// Create new JS object instance with provided class, structure and tag.
    pub fn new(
        vm: &mut Runtime,
        structure: &GcPointer<Structure>,
        class: &'static Class,
        tag: ObjectTag,
    ) -> GcPointer<Self> {
        let stack = vm.shadowstack();
        let init = IndexedElements::new(vm);
        //root!(indexed = stack, vm.heap().allocate(init));
        let storage = ArrayStorage::with_size(
            vm,
            structure.get_slots_size() as _,
            structure.get_slots_size() as _,
        );
        let this = Self {
            structure: CompressedPtr::new(vm, *structure),
            class,

            slots: CompressedPtr::new(vm, storage),
            object_data_start: 0,
            indexed: init,
            flags: OBJ_FLAG_EXTENSIBLE,
            tag,
        };
        vm.heap().allocate(this)
    }

    pub fn tag(&self) -> ObjectTag {
        self.tag
    }
}

impl GcPointer<JsObject> {
    pub fn get_own_property_names(
        &mut self,
        vm: &mut Runtime,
        collector: &mut dyn FnMut(Symbol, u32),
        mode: EnumerationMode,
    ) {
        (self.class.method_table.GetOwnPropertyNames)(self, vm, collector, mode)
    }
    pub fn get_property_names(
        &mut self,
        vm: &mut Runtime,
        collector: &mut dyn FnMut(Symbol, u32),
        mode: EnumerationMode,
    ) {
        (self.class.method_table.GetPropertyNames)(self, vm, collector, mode)
    }
    pub fn put_non_indexed_slot(
        &mut self,
        vm: &mut Runtime,
        name: Symbol,
        val: JsValue,
        slot: &mut Slot,
        throwable: bool,
    ) -> Result<(), JsValue> {
        (self.class.method_table.PutNonIndexedSlot)(self, vm, name, val, slot, throwable)
    }
    #[allow(clippy::wrong_self_convention)]
    /// 7.1 Type Conversion
    ///
    /// 7.1.1 ToPrimitive
    pub fn to_primitive(&mut self, vm: &mut Runtime, hint: JsHint) -> Result<JsValue, JsValue> {
        let stack = vm.shadowstack();
        let exotic_to_prim = self.get_method(vm, "toPrimitive".intern());

        letroot!(obj = stack, *self);
        match exotic_to_prim {
            Ok(val) => {
                // downcast_unchecked here is safe because `get_method` returns `Err` if property is not a function.
                letroot!(func = stack, unsafe {
                    val.get_object().downcast_unchecked::<JsObject>()
                });
                let f = func.as_function_mut();
                let mut tmp = [JsValue::encode_undefined_value()];
                letroot!(
                    args = stack,
                    Arguments::new(JsValue::encode_object_value(*obj), &mut tmp,)
                );

                *args.at_mut(0) = match hint {
                    JsHint::Number | JsHint::None => {
                        JsValue::encode_object_value(JsString::new(vm, "number"))
                    }
                    JsHint::String => JsValue::encode_object_value(JsString::new(vm, "string")),
                };

                f.call(vm, &mut args, val)
            }
            _ => (self.class.method_table.DefaultValue)(&mut obj, vm, hint),
        }
    }
    pub fn delete_non_indexed(
        &mut self,
        rt: &mut Runtime,
        name: Symbol,
        throwable: bool,
    ) -> Result<bool, JsValue> {
        (self.class.method_table.DeleteNonIndexed)(self, rt, name, throwable)
    }
    pub fn delete(
        &mut self,
        rt: &mut Runtime,
        name: Symbol,
        throwable: bool,
    ) -> Result<bool, JsValue> {
        match name {
            Symbol::Index(index) => self.delete_indexed(rt, index, throwable),
            name => self.delete_non_indexed(rt, name, throwable),
        }
    }
    pub fn delete_indexed(
        &mut self,
        rt: &mut Runtime,
        index: u32,
        throwable: bool,
    ) -> Result<bool, JsValue> {
        (self.class.method_table.DeleteIndexed)(self, rt, index, throwable)
    }

    pub fn has_indexed_property(&self, vm: &Runtime) -> bool {
        let mut obj = *self;
        loop {
            if obj.structure.get(vm).is_indexed() {
                return true;
            }
            match obj.prototype(vm) {
                Some(proto) => obj = *proto,
                None => break false,
            }
        }
    }
    pub fn get_non_indexed_property_slot(
        &mut self,
        vm: &mut Runtime,
        name: Symbol,
        slot: &mut Slot,
    ) -> bool {
        (self.class.method_table.GetNonIndexedPropertySlot)(self, vm, name, slot)
    }
    pub fn get_indexed_property_slot(
        &mut self,
        vm: &mut Runtime,
        index: u32,
        slot: &mut Slot,
    ) -> bool {
        (self.class.method_table.GetIndexedPropertySlot)(self, vm, index, slot)
    }

    pub fn get_own_non_indexed_property_slot(
        &mut self,
        vm: &mut Runtime,
        name: Symbol,
        slot: &mut Slot,
    ) -> bool {
        (self.class.method_table.GetOwnNonIndexedPropertySlot)(self, vm, name, slot)
    }
    pub fn can_put(&mut self, vm: &mut Runtime, name: Symbol, slot: &mut Slot) -> bool {
        if let Symbol::Index(index) = name {
            self.can_put_indexed(vm, index, slot)
        } else {
            self.can_put_non_indexed(vm, name, slot)
        }
    }

    pub fn can_put_indexed(&mut self, vm: &mut Runtime, index: u32, slot: &mut Slot) -> bool {
        if self.get_indexed_property_slot(vm, index, slot) {
            if slot.attributes().is_accessor() {
                return slot.accessor().setter().is_pointer()
                    && !slot.accessor().setter().is_empty();
            } else {
                return slot.attributes().is_writable();
            }
        }
        self.is_extensible()
    }
    pub fn put_indexed_slot(
        &mut self,
        vm: &mut Runtime,
        index: u32,
        val: JsValue,
        slot: &mut Slot,
        throwable: bool,
    ) -> Result<(), JsValue> {
        (self.class.method_table.PutIndexedSlot)(self, vm, index, val, slot, throwable)
    }
    pub fn put_slot(
        &mut self,
        vm: &mut Runtime,
        name: Symbol,
        val: JsValue,
        slot: &mut Slot,
        throwable: bool,
    ) -> Result<(), JsValue> {
        if let Symbol::Index(index) = name {
            self.put_indexed_slot(vm, index, val, slot, throwable)
        } else {
            self.put_non_indexed_slot(vm, name, val, slot, throwable)
        }
    }
    pub fn structure(&self) -> CompressedPtr<Structure> {
        self.structure
    }
    pub fn get_property_slot(&mut self, vm: &mut Runtime, name: Symbol, slot: &mut Slot) -> bool {
        if let Symbol::Index(index) = name {
            self.get_indexed_property_slot(vm, index, slot)
        } else {
            self.get_non_indexed_property_slot(vm, name, slot)
        }
    }

    pub fn get_property(&mut self, vm: &mut Runtime, name: Symbol) -> PropertyDescriptor {
        let mut slot = Slot::new();
        if self.get_property_slot(vm, name, &mut slot) {
            return slot.to_descriptor();
        }
        PropertyDescriptor::new_val(JsValue::encode_empty_value(), AttrSafe::not_found())
    }
    pub fn get_method(&mut self, vm: &mut Runtime, name: Symbol) -> Result<JsValue, JsValue> {
        let val = self.get(vm, name);
        match val {
            Err(e) => Err(e),
            Ok(val) => {
                if val.is_callable() {
                    return Ok(val);
                } else {
                    let desc = vm.description(name);
                    let msg = JsString::new(vm, format!("Property '{}' is not a method", desc));
                    Err(JsValue::encode_object_value(JsTypeError::new(
                        vm, msg, None,
                    )))
                }
            }
        }
    }
    pub fn put(
        &mut self,
        vm: &mut Runtime,
        name: Symbol,
        val: JsValue,
        throwable: bool,
    ) -> Result<(), JsValue> {
        let mut slot = Slot::new();

        self.put_slot(vm, name, val, &mut slot, throwable)
    }

    pub fn can_put_non_indexed(&mut self, vm: &mut Runtime, name: Symbol, slot: &mut Slot) -> bool {
        if self.get_non_indexed_property_slot(vm, name, slot) && slot.attributes().is_accessor() {
            if slot.attributes().is_accessor() {
                return slot.accessor().setter().is_pointer()
                    && !slot.accessor().setter().is_empty();
            } else {
                return slot.attributes().is_writable();
            }
        }
        self.is_extensible()
    }

    pub fn has_property(&mut self, rt: &mut Runtime, name: Symbol) -> bool {
        let mut slot = Slot::new();
        self.get_property_slot(rt, name, &mut slot)
    }
    pub fn has_own_property(&mut self, rt: &mut Runtime, name: Symbol) -> bool {
        let mut slot = Slot::new();
        self.get_own_property_slot(rt, name, &mut slot)
    }
    pub fn define_own_indexed_property_slot(
        &mut self,
        vm: &mut Runtime,
        index: u32,
        desc: &PropertyDescriptor,
        slot: &mut Slot,
        throwable: bool,
    ) -> Result<bool, JsValue> {
        (self.class.method_table.DefineOwnIndexedPropertySlot)(
            self, vm, index, desc, slot, throwable,
        )
    }
    pub fn get_own_property_slot(
        &mut self,
        vm: &mut Runtime,
        name: Symbol,
        slot: &mut Slot,
    ) -> bool {
        if let Symbol::Index(index) = name {
            self.get_own_indexed_property_slot(vm, index, slot)
        } else {
            self.get_own_non_indexed_property_slot(vm, name, slot)
        }
    }
    pub fn get(&mut self, rt: &mut Runtime, name: Symbol) -> Result<JsValue, JsValue> {
        let mut slot = Slot::new();
        self.get_slot(rt, name, &mut slot)
    }
    pub fn get_slot(
        &mut self,
        rt: &mut Runtime,
        name: Symbol,
        slot: &mut Slot,
    ) -> Result<JsValue, JsValue> {
        if let Symbol::Index(index) = name {
            self.get_indexed_slot(rt, index, slot)
        } else {
            self.get_non_indexed_slot(rt, name, slot)
        }
    }

    pub fn get_indexed_slot(
        &mut self,
        rt: &mut Runtime,
        index: u32,
        slot: &mut Slot,
    ) -> Result<JsValue, JsValue> {
        (self.class.method_table.GetIndexedSlot)(self, rt, index, slot)
    }

    pub fn get_non_indexed_slot(
        &mut self,
        rt: &mut Runtime,
        name: Symbol,
        slot: &mut Slot,
    ) -> Result<JsValue, JsValue> {
        (self.class.method_table.GetNonIndexedSlot)(self, rt, name, slot)
    }
    pub fn get_own_indexed_property_slot(
        &mut self,
        vm: &mut Runtime,
        index: u32,
        slot: &mut Slot,
    ) -> bool {
        (self.class.method_table.GetOwnIndexedPropertySlot)(self, vm, index, slot)
        //unsafe { JsObject::GetOwnIndexedPropertySlotMethod(*self, vm, index, slot) }
    }
    fn define_own_indexe_value_dense_internal(
        &mut self,
        vm: &mut Runtime,
        index: u32,
        val: JsValue,
        absent: bool,
    ) {
<<<<<<< HEAD
        if index < self.indexed.vector.size() {
            if !absent {
                self.indexed.non_gc &= !val.is_object();
                *self.indexed.vector.at_mut(index) = val;
            } else {
                *self.indexed.vector.at_mut(index) = JsValue::encode_undefined_value();
=======
        if index < self.indexed.vector.get(vm).size() {
            if !absent {
                *self.indexed.vector.get(vm).at_mut(index) = val;
            } else {
                *self.indexed.vector.get(vm).at_mut(index) = JsValue::encode_undefined_value();
>>>>>>> 0b8431b9
            }
        } else {
            if !self.structure.get(vm).is_indexed() {
                let s = self.structure.get(vm).change_indexed_transition(vm);

                self.structure = CompressedPtr::new(vm, s);
            }

            let mut vector = self.indexed.vector.get(vm);
            vector.resize(vm.heap(), index + 1);
            self.indexed.vector = CompressedPtr::new(vm, vector);
        }
        if !absent {
            self.indexed.non_gc &= !val.is_object();
            *self.indexed.vector.get(vm).at_mut(index) = val;
        } else {
            *self.indexed.vector.get(vm).at_mut(index) = JsValue::encode_undefined_value();
        }
        if index >= self.indexed.length() {
            self.indexed.set_length(index + 1);
        }
    }
    pub fn define_own_indexed_property_internal(
        &mut self,
        vm: &mut Runtime,
        index: u32,
        desc: &PropertyDescriptor,
        throwable: bool,
    ) -> Result<bool, JsValue> {
        if index >= self.indexed.length() && !self.indexed.writable() {
            if throwable {
                let msg = JsString::new(
                    vm,
                    "adding an element to the array which length is not writable is rejected",
                );
                return Err(JsValue::encode_object_value(JsTypeError::new(
                    vm, msg, None,
                )));
            }
            return Ok(false);
        }

        if self.indexed.dense() {
            if desc.is_default() {
                if index < MAX_VECTOR_SIZE as u32 {
                    self.define_own_indexe_value_dense_internal(
                        vm,
                        index,
                        desc.value(),
                        desc.is_value_absent(),
                    );
                    return Ok(true);
                }
            } else {
                if is_absent_descriptor(desc)
                    && index < self.indexed.vector.get(vm).size()
                    && !self.indexed.vector.get(vm).at(index).is_empty()
                {
                    if !desc.is_value_absent() {
                        self.indexed.non_gc &= !desc.value().is_object();
                        *self.indexed.vector.get(vm).at_mut(index) = desc.value();
                    }
                    return Ok(true);
                }

                if index < MAX_VECTOR_SIZE as u32 {
                    self.indexed.make_sparse(vm);
                }
            }
        }

        let mut sparse = self.indexed.ensure_map(vm);
        match sparse.get_mut(&index) {
            Some(entry) => {
                let mut returned = false;
                if entry.is_defined_property_accepted(vm, desc, throwable, &mut returned)? {
                    self.indexed.non_gc &= !desc.value().is_object();
                    entry.merge(vm, desc);
                }
                Ok(returned)
            }
            None if !self.is_extensible() => {
                if throwable {
                    let msg = JsString::new(vm, "object not extensible");
                    return Err(JsValue::encode_object_value(JsTypeError::new(
                        vm, msg, None,
                    )));
                }
                Ok(false)
            }
            None => {
                if !self.structure.get(vm).is_indexed() {
                    let s = self.structure.get(vm).change_indexed_transition(vm);
                    self.structure = CompressedPtr::new(vm, s);
                }
                if index >= self.indexed.length() {
                    self.indexed.set_length(index + 1);
                }
                self.indexed.non_gc &= !desc.value().is_object();
                sparse.insert(index, StoredSlot::new(vm, desc));
                Ok(true)
            }
        }
    }

    pub fn define_own_property_slot(
        &mut self,
        vm: &mut Runtime,
        name: Symbol,
        desc: &PropertyDescriptor,
        slot: &mut Slot,
        throwable: bool,
    ) -> Result<bool, JsValue> {
        if let Symbol::Index(index) = name {
            self.define_own_indexed_property_slot(vm, index, desc, slot, throwable)
        } else {
            self.define_own_non_indexed_property_slot(vm, name, desc, slot, throwable)
        }
    }
    pub fn define_own_non_indexed_property_slot(
        &mut self,
        vm: &mut Runtime,
        name: Symbol,
        desc: &PropertyDescriptor,
        slot: &mut Slot,
        throwable: bool,
    ) -> Result<bool, JsValue> {
        (self.class.method_table.DefineOwnNonIndexedPropertySlot)(
            self, vm, name, desc, slot, throwable,
        )
    }
    pub fn define_own_property(
        &mut self,
        vm: &mut Runtime,
        name: Symbol,
        desc: &PropertyDescriptor,
        throwable: bool,
    ) -> Result<bool, JsValue> {
        let mut slot = Slot::new();
        self.define_own_property_slot(vm, name, desc, &mut slot, throwable)
    }

    pub fn get_own_property(
        &mut self,
        vm: &mut Runtime,
        name: Symbol,
    ) -> Option<PropertyDescriptor> {
        let mut slot = Slot::new();
        if self.get_own_property_slot(vm, name, &mut slot) {
            return Some(slot.to_descriptor());
        }
        None
    }
    #[inline]
    pub fn change_extensible(&mut self, vm: &mut Runtime, val: bool) {
        if val {
            self.flags |= OBJ_FLAG_EXTENSIBLE;
        } else {
            self.flags &= !OBJ_FLAG_EXTENSIBLE;
        }
        let s = self.structure.get(vm).change_extensible_transition(vm);
        self.structure = CompressedPtr::new(vm, s);
        self.indexed.make_sparse(vm);
    }
    pub fn freeze(&mut self, vm: &mut Runtime) -> Result<bool, JsValue> {
        let mut names = vec![];
        self.get_own_property_names(
            vm,
            &mut |name, _| names.push(name),
            EnumerationMode::IncludeNotEnumerable,
        );

        for name in names {
            let mut desc = self.get_own_property(vm, name).unwrap();
            if desc.is_data() {
                desc.set_writable(false);
            }
            if desc.is_configurable() {
                desc.set_configurable(false);
            }
            self.define_own_property(vm, name, &desc, true)?;
        }
        self.change_extensible(vm, false);

        Ok(true)
    }

    pub fn seal(&mut self, vm: &mut Runtime) -> Result<bool, JsValue> {
        let mut names = vec![];
        self.get_own_property_names(
            vm,
            &mut |name, _| names.push(name),
            EnumerationMode::IncludeNotEnumerable,
        );

        for name in names {
            let mut desc = self.get_own_property(vm, name).unwrap();

            if desc.is_configurable() {
                desc.set_configurable(false);
            }
            self.define_own_property(vm, name, &desc, true)?;
        }
        self.change_extensible(vm, false);

        Ok(true)
    }
}

#[cfg(test)]
mod tests {
    use crate::{
        vm::{object::*, value::*, *},
        Platform,
    };

    #[test]
    fn test_put() {
        Platform::initialize();
        let options = Options::default();
        let mut rt = Runtime::new(options, None);
        let stack = rt.shadowstack();

        letroot!(object = stack, JsObject::new_empty(&mut rt));

        let result = object.put(&mut rt, "key".intern(), JsValue::new(42.4242), false);
        assert!(result.is_ok());
        rt.heap().gc();
        match object.get(&mut rt, "key".intern()) {
            Ok(val) => {
                assert!(val.is_number());
                assert_eq!(val.get_number(), 42.4242);
            }
            Err(_) => {
                unreachable!();
            }
        }
    }

    #[test]
    fn test_indexed() {
        Platform::initialize();
        let options = Options::default();
        let mut rt = Runtime::new(options, None);
        let stack = rt.shadowstack();

        letroot!(object = stack, JsObject::new_empty(&mut rt));
        for i in 0..10000u32 {
            let result = object.put(&mut rt, Symbol::Index(i), JsValue::new(i), false);
            assert!(result.is_ok());
        }

        rt.heap().gc();
        for i in 0..10000u32 {
            let result = object.get(&mut rt, Symbol::Index(i));
            match result {
                Ok(val) => {
                    assert!(val.is_number());
                    assert_eq!(val.get_number() as u32, i);
                }
                Err(_) => {
                    unreachable!();
                }
            }
        }

        let result = object.put(
            &mut rt,
            Symbol::Index((1024 << 6) + 1),
            JsValue::new(42.42),
            false,
        );
        assert!(result.is_ok());
        rt.heap().gc();
        for i in 0..10000u32 {
            let result = object.get(&mut rt, Symbol::Index(i));
            match result {
                Ok(val) => {
                    assert!(val.is_number());
                    assert_eq!(val.get_number() as u32, i);
                }
                Err(_) => {
                    unreachable!();
                }
            }
        }
        let result = object.get(&mut rt, Symbol::Index((1024 << 6) + 1));
        match result {
            Ok(val) => {
                assert!(val.is_number());
                assert_eq!(val.get_number(), 42.42);
            }
            Err(_) => {
                unreachable!();
            }
        }
    }
}

impl JsClass for JsObject {
    fn class() -> &'static Class {
        Self::get_class()
    }
}

impl JsClass for () {
    fn class() -> &'static Class {
        JsObject::get_class()
    }
}

pub struct TypedJsObject<T: JsClass> {
    object: GcPointer<JsObject>,
    marker: PhantomData<T>,
}
impl<T: JsClass> JsTryFrom<GcPointer<JsObject>> for TypedJsObject<T> {
    #[inline]
    fn try_from(vm: &mut Runtime, value: GcPointer<JsObject>) -> Result<Self, JsValue> {
        if likely(value.is_class(T::class())) {
            return Ok(Self {
                object: value,
                marker: PhantomData,
            });
        } else {
            Err(JsValue::new(vm.new_type_error(format!(
                "Expected class '{}' but found '{}'",
                T::class().name,
                value.class.name
            ))))
        }
    }
}

impl<T: JsClass> JsTryFrom<JsValue> for TypedJsObject<T> {
    #[inline]
    fn try_from(vm: &mut Runtime, value: JsValue) -> Result<Self, JsValue> {
        if unlikely(!value.is_jsobject()) {
            return Err(JsValue::new(vm.new_type_error("Expected object")));
        }
        Self::try_from(vm, value.get_jsobject())
    }
}
impl<T: JsClass> TypedJsObject<T> {
    pub fn new(value: impl Into<Self>) -> Self {
        value.into()
    }
    pub fn object(&self) -> GcPointer<JsObject> {
        self.object
    }

    pub fn seal(&mut self, vm: &mut Runtime) -> Result<bool, JsValue> {
        self.object.seal(vm)
    }
    pub fn freeze(&mut self, vm: &mut Runtime) -> Result<bool, JsValue> {
        self.object.freeze(vm)
    }

    pub fn get_own_property(
        &mut self,
        vm: &mut Runtime,
        name: Symbol,
    ) -> Option<PropertyDescriptor> {
        self.object.get_own_property(vm, name)
    }
    pub fn define_own_property(
        &mut self,
        vm: &mut Runtime,
        name: Symbol,
        desc: &PropertyDescriptor,
        throwable: bool,
    ) -> Result<bool, JsValue> {
        self.object.define_own_property(vm, name, desc, throwable)
    }

    pub fn define_own_non_indexed_property_slot(
        &mut self,
        vm: &mut Runtime,
        name: Symbol,
        desc: &PropertyDescriptor,
        slot: &mut Slot,
        throwable: bool,
    ) -> Result<bool, JsValue> {
        self.object
            .define_own_non_indexed_property_slot(vm, name, desc, slot, throwable)
    }

    pub fn define_own_property_slot(
        &mut self,
        vm: &mut Runtime,
        name: Symbol,
        desc: &PropertyDescriptor,
        slot: &mut Slot,
        throwable: bool,
    ) -> Result<bool, JsValue> {
        self.object
            .define_own_property_slot(vm, name, desc, slot, throwable)
    }

    pub fn get_own_indexed_property_slot(
        &mut self,
        vm: &mut Runtime,
        index: u32,
        slot: &mut Slot,
    ) -> bool {
        self.object.get_own_indexed_property_slot(vm, index, slot)
    }

    pub fn get_non_indexed_slot(
        &mut self,
        rt: &mut Runtime,
        name: Symbol,
        slot: &mut Slot,
    ) -> Result<JsValue, JsValue> {
        self.object.get_non_indexed_slot(rt, name, slot)
    }

    pub fn get_indexed_slot(
        &mut self,
        rt: &mut Runtime,
        index: u32,
        slot: &mut Slot,
    ) -> Result<JsValue, JsValue> {
        self.object.get_indexed_slot(rt, index, slot)
    }

    pub fn get_slot(
        &mut self,
        rt: &mut Runtime,
        name: Symbol,
        slot: &mut Slot,
    ) -> Result<JsValue, JsValue> {
        self.object.get_slot(rt, name, slot)
    }

    pub fn get(&mut self, rt: &mut Runtime, name: Symbol) -> Result<JsValue, JsValue> {
        self.object.get(rt, name)
    }

    pub fn get_own_property_slot(
        &mut self,
        vm: &mut Runtime,
        name: Symbol,
        slot: &mut Slot,
    ) -> bool {
        self.object.get_own_property_slot(vm, name, slot)
    }

    pub fn define_own_indexed_property_slot(
        &mut self,
        vm: &mut Runtime,
        index: u32,
        desc: &PropertyDescriptor,
        slot: &mut Slot,
        throwable: bool,
    ) -> Result<bool, JsValue> {
        self.object
            .define_own_indexed_property_slot(vm, index, desc, slot, throwable)
    }

    pub fn has_own_property(&mut self, rt: &mut Runtime, name: Symbol) -> bool {
        self.object.has_own_property(rt, name)
    }

    pub fn has_property(&mut self, rt: &mut Runtime, name: Symbol) -> bool {
        self.object.has_property(rt, name)
    }

    pub fn put(
        &mut self,
        vm: &mut Runtime,
        name: Symbol,
        val: JsValue,
        throwable: bool,
    ) -> Result<(), JsValue> {
        self.object.put(vm, name, val, throwable)
    }
    pub fn get_property(&mut self, vm: &mut Runtime, name: Symbol) -> PropertyDescriptor {
        self.object.get_property(vm, name)
    }
}

impl<T: JsClass> From<JsValue> for TypedJsObject<T> {
    fn from(value: JsValue) -> Self {
        assert!(value.is_jsobject(), "Object expected");
        let object = value.get_jsobject();
        assert!(
            object.is_class(T::class()),
            "Expected class '{}' but found '{}'",
            T::class().name,
            object.class.name
        );
        Self {
            object,
            marker: PhantomData,
        }
    }
}

impl<T: JsClass> From<GcPointer<JsObject>> for TypedJsObject<T> {
    fn from(value: GcPointer<JsObject>) -> Self {
        let object = value;
        assert!(
            object.is_class(T::class()),
            "Expected class '{}' but found '{}'",
            T::class().name,
            object.class.name
        );
        Self {
            object,
            marker: PhantomData,
        }
    }
}
impl<T: JsClass> Deref for TypedJsObject<T> {
    type Target = T;
    fn deref(&self) -> &Self::Target {
        &**self.object.data::<T>()
    }
}

impl<T: JsClass> DerefMut for TypedJsObject<T> {
    fn deref_mut(&mut self) -> &mut Self::Target {
        &mut **self.object.data::<T>()
    }
}
unsafe impl<T: JsClass> Trace for TypedJsObject<T> {
    fn trace(&mut self, visitor: &mut dyn Tracer) {
        self.object.trace(visitor)
    }
}
impl<T: JsClass> Serializable for TypedJsObject<T> {
    fn serialize(&self, serializer: &mut crate::gc::snapshot::serializer::SnapshotSerializer) {
        self.object.serialize(serializer);
    }
}

impl<T: JsClass> Deserializable for TypedJsObject<T> {
    unsafe fn deserialize_inplace(
        deser: &mut crate::gc::snapshot::deserializer::Deserializer,
    ) -> Self {
        Self {
            object: unsafe { transmute(deser.get_reference()) },
            marker: PhantomData,
        }
    }
    unsafe fn deserialize(
        _at: *mut u8,
        _deser: &mut crate::gc::snapshot::deserializer::Deserializer,
    ) {
        unreachable!()
    }

    unsafe fn allocate(
        _rt: &mut Runtime,
        _deser: &mut crate::gc::snapshot::deserializer::Deserializer,
    ) -> *mut crate::gc::cell::GcPointerBase {
        unreachable!()
    }
}

impl<T: JsClass> Clone for TypedJsObject<T> {
    fn clone(&self) -> Self {
        *self
    }
}

impl<T: JsClass> Copy for TypedJsObject<T> {}<|MERGE_RESOLUTION|>--- conflicted
+++ resolved
@@ -1225,20 +1225,13 @@
         val: JsValue,
         absent: bool,
     ) {
-<<<<<<< HEAD
+
         if index < self.indexed.vector.size() {
             if !absent {
                 self.indexed.non_gc &= !val.is_object();
                 *self.indexed.vector.at_mut(index) = val;
             } else {
                 *self.indexed.vector.at_mut(index) = JsValue::encode_undefined_value();
-=======
-        if index < self.indexed.vector.get(vm).size() {
-            if !absent {
-                *self.indexed.vector.get(vm).at_mut(index) = val;
-            } else {
-                *self.indexed.vector.get(vm).at_mut(index) = JsValue::encode_undefined_value();
->>>>>>> 0b8431b9
             }
         } else {
             if !self.structure.get(vm).is_indexed() {
