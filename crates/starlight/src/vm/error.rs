--- conflicted
+++ resolved
@@ -222,8 +222,6 @@
 
         obj
     }
-<<<<<<< HEAD
-    define_jsclass_with_symbol!(JsObject, Error, TypeError);
 }
 
 define_jsclass!(JsURIError, Error, URIError);
@@ -257,6 +255,4 @@
         }
         obj
     }
-=======
->>>>>>> 5a6a9e2b
 }