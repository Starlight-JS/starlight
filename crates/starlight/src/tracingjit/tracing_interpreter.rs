use self::{frame::CallFrame, stack::Stack};
use super::ir::{BinaryOp, Trace as Ir};
use crate::letroot;
use crate::prelude::*;
use crate::vm::function::*;
use crate::vm::interpreter::*;

use crate::vm::{
    arguments::*, array::*, code_block::CodeBlock, environment::*, error::JsTypeError, error::*,
    function::JsVMFunction, native_iterator::*, object::*, slot::*, string::JsString,
    symbol_table::*, value::*, VirtualMachine,
};
use crate::{
    bytecode::opcodes::Opcode,
    gc::{
        cell::{GcCell, GcPointer},
        snapshot::deserializer::Deserializable,
    },
};
use crate::{bytecode::*, gc::cell::Tracer};
use profile::{ArithProfile, ByValProfile};
use std::intrinsics::{likely, unlikely};
use wtf_rs::unwrap_unchecked;

pub enum RecordResult {
    Other,
    NYI,
    TraceTooLarge,
    Ok,
}
#[inline(never)]
unsafe fn eval_record(
    ctx: GcPointer<Context>,
    code: GcPointer<CodeBlock>,
    ip: *mut u8,
    this: JsValue,
    ctor: bool,
    scope: GcPointer<Environment>,
    callee: JsValue,
) -> Result<JsValue, JsValue> {
    let frame = vm.stack.new_frame(0, callee, scope);
    if frame.is_none() {
        let msg = JsString::new(vm, "stack overflow");
        return Err(JsValue::encode_object_value(JsRangeError::new(
            vm, msg, None,
        )));
    }
    let mut frame = unwrap_unchecked(frame);
    (*frame).code_block = Some(code);
    (*frame).this = this;
    (*frame).env = scope;
    (*frame).ctor = ctor;
    (*frame).exit_on_return = true;
    (*frame).ip = ip;

    loop {
        let result = eval(vm, frame, &mut RecordResult::Ok, &mut vec![]);
        match result {
            Ok(value) => return Ok(value),
            Err(e) => {
                vm.stacktrace = vm.stacktrace();

                if let Some(unwind_frame) = vm.unwind() {
                    let (env, ip, sp) = (*unwind_frame).try_stack.pop().unwrap();
                    frame = unwind_frame;
                    (*frame).env = env.unwrap();
                    (*frame).ip = ip;
                    (*frame).sp = sp;
                    (*frame).push(e);
                } else {
                    return Err(e);
                }
            }
        }
    }
}
pub const MAX_TRACE_SIZE: usize = 5000;
pub unsafe fn eval(
    ctx: GcPointer<Context>,
    frame: *mut CallFrame,
    res: &mut RecordResult,
    trace: &mut Vec<(usize, Ir)>,
) -> Result<JsValue, JsValue> {
    vm.heap().collect_if_necessary();
    let mut ip = (*frame).ip;

    let mut frame: &'static mut CallFrame = &mut *frame;
    let stack = &mut vm.stack as *mut Stack;
    let stack = &mut *stack;
    let gcstack = vm.shadowstack();
    loop {
        // if trace is too large we do not want to compile it. Just return to interpreting.
        if trace.len() > MAX_TRACE_SIZE {
            *res = RecordResult::TraceTooLarge;

            return Ok(JsValue::encode_undefined_value());
        }
        let sip = ip as usize;
        let opcode = ip.cast::<Opcode>().read_unaligned();
        ip = ip.add(1);

        stack.cursor = frame.sp;
        match opcode {
            Opcode::OP_GE0GL => {
                let index = ip.cast::<u32>().read_unaligned();
                trace.push((sip, Ir::GE0GL(index)));
                ip = ip.add(4);
                let env = frame.env;
                debug_assert!(
                    index < env.as_slice().len() as u32,
                    "invalid var index '{}' at pc: {}",
                    index,
                    ip as usize - &unwrap_unchecked(frame.code_block).code[0] as *const u8 as usize
                );

                frame.push(env.as_slice().get_unchecked(index as usize).value);
            }
            Opcode::OP_GE0SL => {
                let index = ip.cast::<u32>().read_unaligned();
                trace.push((sip, Ir::GE0SL(index)));
                ip = ip.add(4);
                let mut env = frame.env;
                debug_assert!(index < env.as_slice_mut().len() as u32);
                let val = frame.pop();
                if unlikely(!env.as_slice_mut()[index as usize].mutable) {
                    return Err(JsValue::new(
                        vm.new_type_error("Cannot assign to immutable variable".to_string()),
                    ));
                }

                env.as_slice_mut().get_unchecked_mut(index as usize).value = val;
            }
            Opcode::OP_GET_LOCAL => {
                let index = ip.cast::<u32>().read_unaligned();
                trace.push((sip, Ir::GetLocal(index)));
                ip = ip.add(4);
                let env = frame.pop().get_object().downcast::<Environment>().unwrap();
                debug_assert!(
                    index < env.as_slice().len() as u32,
                    "invalid var index '{}' at pc: {}",
                    index,
                    ip as usize - &unwrap_unchecked(frame.code_block).code[0] as *const u8 as usize
                );

                frame.push(env.as_slice().get_unchecked(index as usize).value);
            }
            Opcode::OP_SET_LOCAL => {
                let index = ip.cast::<u32>().read_unaligned();
                trace.push((sip, Ir::SetLocal(index)));
                ip = ip.add(4);
                let mut env = frame.pop().get_object().downcast::<Environment>().unwrap();
                debug_assert!(index < env.as_slice_mut().len() as u32);
                let val = frame.pop();
                if unlikely(!env.as_slice_mut()[index as usize].mutable) {
                    return Err(JsValue::new(
                        vm.new_type_error("Cannot assign to immutable variable".to_string()),
                    ));
                }

                env.as_slice_mut().get_unchecked_mut(index as usize).value = val;
            }
            Opcode::OP_GET_ENV => {
                let mut depth = ip.cast::<u32>().read_unaligned();
                trace.push((sip, Ir::GetEnv(depth)));
                ip = ip.add(4);
                let mut env = frame.env;

                while depth != 0 {
                    env = unwrap_unchecked(env.parent);
                    depth -= 1;
                }

                frame.push(JsValue::new(env));
            }

            Opcode::OP_JMP => {
                // XXX: we do not need to record jumps?
                vm.heap().collect_if_necessary();
                let offset = ip.cast::<i32>().read();
                ip = ip.add(4);
                ip = ip.offset(offset as isize);
            }
            Opcode::OP_JMP_IF_FALSE => {
                trace.push((sip, Ir::GuardFalse));
                let offset = ip.cast::<i32>().read();
                ip = ip.add(4);
                let value = frame.pop();
                if !value.to_boolean() {
                    ip = ip.offset(offset as _);
                }
            }
            Opcode::OP_JMP_IF_TRUE => {
                trace.push((sip, Ir::GuardTrue));
                let offset = ip.cast::<i32>().read();
                ip = ip.add(4);
                let value = frame.pop();
                if value.to_boolean() {
                    ip = ip.offset(offset as _);
                }
            }

            Opcode::OP_POP => {
                trace.push((sip, Ir::Pop));
                frame.pop();
            }
            Opcode::OP_PUSH_TRUE => {
                trace.push((sip, Ir::PushT));
                frame.push(JsValue::encode_bool_value(true));
            }
            Opcode::OP_PUSH_FALSE => {
                trace.push((sip, Ir::PushF));
                frame.push(JsValue::encode_bool_value(false));
            }
            Opcode::OP_PUSH_LITERAL => {
                let ix = ip.cast::<u32>().read();
                trace.push((sip, Ir::PushL(ix)));
                ip = ip.add(4);
                let constant = unwrap_unchecked(frame.code_block).literals[ix as usize];
                //assert!(constant.is_jsstring());
                frame.push(constant);
            }
            Opcode::OP_PUSH_THIS => {
                trace.push((sip, Ir::This));
                frame.push(frame.this);
            }
            Opcode::OP_PUSH_INT => {
                let int = ip.cast::<i32>().read();
                trace.push((sip, Ir::PushI(int)));
                ip = ip.add(4);
                frame.push(JsValue::encode_int32(int));
            }
            Opcode::OP_PUSH_NAN => {
                trace.push((sip, Ir::PushNaN));
                frame.push(JsValue::encode_nan_value());
            }
            Opcode::OP_PUSH_NULL => {
                trace.push((sip, Ir::PushN));
                frame.push(JsValue::encode_null_value());
            }
            Opcode::OP_RET => {
                trace.push((sip, Ir::LeaveFrame));
                let mut value = if frame.sp <= frame.limit {
                    JsValue::encode_undefined_value()
                } else {
                    frame.pop()
                };

                if frame.ctor && !value.is_jsobject() {
                    value = frame.this;
                }
                let prev = vm.stack.pop_frame().unwrap();
                if prev.exit_on_return || prev.prev.is_null() {
                    return Ok(value);
                }
                frame = &mut *prev.prev;
                ip = frame.ip;

                frame.push(value);
            }
            Opcode::OP_ADD => {
                let profile = &mut *ip.cast::<ArithProfile>();
                ip = ip.add(4);

                let lhs = frame.pop();
                let rhs = frame.pop();
                profile.observe_lhs_and_rhs(lhs, rhs);
                if likely(lhs.is_int32() && rhs.is_int32()) {
                    if let Some(val) = lhs.get_int32().checked_add(rhs.get_int32()) {
                        frame.push(JsValue::encode_int32(val));
                        continue;
                    }
                    profile.set_observed_int32_overflow();
                }
                if likely(lhs.is_number() && rhs.is_number()) {
                    let result = JsValue::new(lhs.get_number() + rhs.get_number());

                    frame.push(result);
                    continue;
                }
                #[cold]
                unsafe fn add_slowpath(
                    ctx: GcPointer<Context>,
                    frame: &mut CallFrame,
                    lhs: JsValue,
                    rhs: JsValue,
                ) -> Result<(), JsValue> {
                    let lhs = lhs.to_primitive(vm, JsHint::None)?;
                    let rhs = rhs.to_primitive(vm, JsHint::None)?;

                    if lhs.is_jsstring() || rhs.is_jsstring() {
                        #[inline(never)]
                        fn concat(
                            ctx: GcPointer<Context>,
                            lhs: JsValue,
                            rhs: JsValue,
                        ) -> Result<JsValue, JsValue> {
                            let lhs = lhs.to_string(vm)?;
                            let rhs = rhs.to_string(vm)?;
                            let string = format!("{}{}", lhs, rhs);
                            Ok(JsValue::encode_object_value(JsString::new(vm, string)))
                        }

                        let result = concat(vm, lhs, rhs)?;
                        frame.push(result);
                    } else {
                        let lhs = lhs.to_number(vm)?;
                        let rhs = rhs.to_number(vm)?;
                        frame.push(JsValue::new(lhs + rhs));
                    }
                    Ok(())
                }
                add_slowpath(vm, frame, lhs, rhs)?;
            }
            Opcode::OP_SUB => {
                let profile = &mut *ip.cast::<ArithProfile>();

                ip = ip.offset(4);

                let lhs = frame.pop();
                let rhs = frame.pop();

                profile.observe_lhs_and_rhs(lhs, rhs);
                if likely(lhs.is_int32() && rhs.is_int32()) {
                    let result = lhs.get_int32().checked_sub(rhs.get_int32());
                    if likely(result.is_some()) {
                        frame.push(JsValue::encode_int32(result.unwrap()));
                        continue;
                    }
                    profile.set_observed_int32_overflow();
                }
                if likely(lhs.is_number() && rhs.is_number()) {
                    //profile.lhs_saw_number();
                    //profile.rhs_saw_number();
                    frame.push(JsValue::new(lhs.get_number() - rhs.get_number()));

                    continue;
                }
                // profile.observe_lhs_and_rhs(lhs, rhs);
                let lhs = lhs.to_number(vm)?;
                let rhs = rhs.to_number(vm)?;
                frame.push(JsValue::new(lhs - rhs));
            }
            Opcode::OP_DIV => {
                let profile = &mut *ip.cast::<ArithProfile>();
                ip = ip.add(4);

                let lhs = frame.pop();
                let rhs = frame.pop();
                profile.observe_lhs_and_rhs(lhs, rhs);
                if likely(lhs.is_number() && rhs.is_number()) {
                    frame.push(JsValue::new(lhs.get_number() / rhs.get_number()));
                    continue;
                }

                let lhs = lhs.to_number(vm)?;
                let rhs = rhs.to_number(vm)?;
                frame.push(JsValue::new(lhs / rhs));
            }
            Opcode::OP_MUL => {
                let profile = &mut *ip.cast::<ArithProfile>();
                ip = ip.add(4);

                let lhs = frame.pop();
                let rhs = frame.pop();
                profile.observe_lhs_and_rhs(lhs, rhs);
                if likely(lhs.is_int32() && rhs.is_int32()) {
                    let result = lhs.get_int32().checked_mul(rhs.get_int32());
                    if likely(result.is_some()) {
                        frame.push(JsValue::encode_int32(result.unwrap()));
                        continue;
                    }
                    profile.set_observed_int32_overflow();
                }
                if likely(lhs.is_number() && rhs.is_number()) {
                    frame.push(JsValue::new(lhs.get_number() * rhs.get_number()));
                    continue;
                }
                let lhs = lhs.to_number(vm)?;
                let rhs = rhs.to_number(vm)?;
                frame.push(JsValue::new(lhs * rhs));
            }
            Opcode::OP_REM => {
                let profile = &mut *ip.cast::<ArithProfile>();
                ip = ip.add(4);

                let lhs = frame.pop();
                let rhs = frame.pop();
                profile.observe_lhs_and_rhs(lhs, rhs);
                if likely(lhs.is_number() && rhs.is_number()) {
                    frame.push(JsValue::new(lhs.get_number() % rhs.get_number()));
                    continue;
                }
                let lhs = lhs.to_number(vm)?;
                let rhs = rhs.to_number(vm)?;
                frame.push(JsValue::new(lhs % rhs));
            }
            Opcode::OP_SHL => {
                let lhs = frame.pop();
                let rhs = frame.pop();

                let left = lhs.to_int32(vm)?;
                let right = rhs.to_uint32(vm)?;
                frame.push(JsValue::new((left << (right & 0x1f)) as f64));
            }
            Opcode::OP_SHR => {
                let lhs = frame.pop();
                let rhs = frame.pop();

                let left = lhs.to_int32(vm)?;
                let right = rhs.to_uint32(vm)?;
                frame.push(JsValue::new((left >> (right & 0x1f)) as f64));
            }

            Opcode::OP_USHR => {
                let lhs = frame.pop();
                let rhs = frame.pop();

                let left = lhs.to_uint32(vm)?;
                let right = rhs.to_uint32(vm)?;
                frame.push(JsValue::new((left >> (right & 0x1f)) as f64));
            }
            Opcode::OP_LESS => {
                let lhs = frame.pop();
                let rhs = frame.pop();
                if likely(lhs.is_int32() && rhs.is_int32()) {
                    frame.push(JsValue::new(lhs.get_int32() < rhs.get_int32()));
                    continue;
                }
                frame.push(JsValue::encode_bool_value(
                    lhs.compare(rhs, true, vm)? == CMP_TRUE,
                ));
            }
            Opcode::OP_LESSEQ => {
                let lhs = frame.pop();
                let rhs = frame.pop();
                if likely(lhs.is_int32() && rhs.is_int32()) {
                    frame.push(JsValue::new(lhs.get_int32() <= rhs.get_int32()));
                    continue;
                }
                frame.push(JsValue::encode_bool_value(
                    rhs.compare(lhs, false, vm)? == CMP_FALSE,
                ));
            }

            Opcode::OP_GREATER => {
                let lhs = frame.pop();
                let rhs = frame.pop();
                if likely(lhs.is_int32() && rhs.is_int32()) {
                    frame.push(JsValue::new(lhs.get_int32() > rhs.get_int32()));
                    continue;
                }
                frame.push(JsValue::encode_bool_value(
                    rhs.compare(lhs, false, vm)? == CMP_TRUE,
                ));
            }
            Opcode::OP_GREATEREQ => {
                let lhs = frame.pop();
                let rhs = frame.pop();
                if likely(lhs.is_int32() && rhs.is_int32()) {
                    frame.push(JsValue::new(lhs.get_int32() >= rhs.get_int32()));
                    continue;
                }
                frame.push(JsValue::encode_bool_value(
                    lhs.compare(rhs, true, vm)? == CMP_FALSE,
                ));
            }
            Opcode::OP_GET_BY_ID | Opcode::OP_TRY_GET_BY_ID => {
                let name = ip.cast::<u32>().read_unaligned();
                let name = *unwrap_unchecked(frame.code_block)
                    .names
                    .get_unchecked(name as usize);
                ip = ip.add(4);
                let fdbk = ip.cast::<u32>().read_unaligned();
                ip = ip.add(4);
                let object = frame.pop();
                if likely(object.is_jsobject()) {
                    letroot!(obj = gcstack, object.get_jsobject());
                    #[cfg(not(feature = "no-inline-caching"))]
                    if let TypeFeedBack::PropertyCache { structure, offset } =
                        unwrap_unchecked(frame.code_block)
                            .feedback
                            .get_unchecked(fdbk as usize)
                    {
                        if GcPointer::ptr_eq(structure, &obj.structure()) {
                            frame.push(*obj.direct(*offset as _));

                            continue;
                        }
                    }

                    #[inline(never)]
                    #[cold]
                    unsafe fn slow_get_by_id(
                        ctx: GcPointer<Context>,
                        frame: &mut CallFrame,
                        obj: &mut GcPointer<JsObject>,
                        name: Symbol,
                        fdbk: u32,
                        is_try: bool,
                    ) -> Result<(), JsValue> {
                        let mut slot = Slot::new();
                        let found = obj.get_property_slot(vm, name, &mut slot);
                        #[cfg(not(feature = "no-inline-caching"))]
                        if slot.is_load_cacheable() {
                            *unwrap_unchecked(frame.code_block)
                                .feedback
                                .get_unchecked_mut(fdbk as usize) = TypeFeedBack::PropertyCache {
                                structure: slot
                                    .base()
                                    .unwrap()
                                    .downcast_unchecked::<JsObject>()
                                    .structure(),

                                offset: slot.offset(),
                            }
                        }
                        if found {
                            frame.push(slot.get(vm, JsValue::new(*obj))?);
                        } else {
                            if unlikely(is_try) {
                                let desc = vm.description(name);
                                return Err(JsValue::new(vm.new_reference_error(format!(
                                    "Property '{}' not found",
                                    desc
                                ))));
                            }
                            frame.push(JsValue::encode_undefined_value());
                        }
                        Ok(())
                    }
                    slow_get_by_id(
                        vm,
                        frame,
                        &mut obj,
                        name,
                        fdbk,
                        opcode == Opcode::OP_TRY_GET_BY_ID,
                    )?;
                    continue;
                }
                frame.push(get_by_id_slow(vm, name, object)?)
            }
            Opcode::OP_PUT_BY_ID => {
                let name = ip.cast::<u32>().read_unaligned();
                let name = *unwrap_unchecked(frame.code_block)
                    .names
                    .get_unchecked(name as usize);
                ip = ip.add(4);
                let fdbk = ip.cast::<u32>().read_unaligned();
                ip = ip.add(4);

                let object = frame.pop();
                let value = frame.pop();
                if likely(object.is_jsobject()) {
                    let mut obj = object.get_jsobject();
                    'exit: loop {
                        'slowpath: loop {
                            match unwrap_unchecked(frame.code_block).feedback[fdbk as usize] {
                                #[cfg(not(feature = "no-inline-caching"))]
                                TypeFeedBack::PutByIdFeedBack {
                                    ref new_structure,
                                    ref old_structure,
                                    ref offset,
                                    ref structure_chain,
                                } => {
                                    if Some(obj.structure()) != *old_structure {
                                        break 'slowpath;
                                    }
                                    if new_structure.is_none() {
                                        *obj.direct_mut(*offset as usize) = value;
                                        break 'exit;
                                    }

                                    let vector = &structure_chain.unwrap().vector;
                                    let mut i = 0;

                                    let mut cur = old_structure.unwrap().prototype;
                                    while let Some(proto) = cur {
                                        let structure = proto.structure();
                                        if !GcPointer::ptr_eq(&structure, &vector[i]) {
                                            break 'slowpath;
                                        }
                                        i += 1;
                                        cur = structure.prototype;
                                    }

                                    *obj.direct_mut(*offset as usize) = value;
                                    break 'exit;
                                }
                                TypeFeedBack::None => {
                                    break 'slowpath;
                                }
                                _ => unreachable!(),
                            }
                        }

                        put_by_id_slow(vm, frame, &mut obj, name, value, fdbk)?;
                        break 'exit;
                    }
                    continue;
                }
            }

            Opcode::OP_CALL | Opcode::OP_TAILCALL => {
                vm.heap().collect_if_necessary();
                let argc = ip.cast::<u32>().read();
                ip = ip.add(4);

                let args_start = frame.sp.sub(argc as _);

                frame.sp = args_start;
                let mut func = frame.pop();
                let mut this = frame.pop();
                let mut args = std::slice::from_raw_parts_mut(args_start, argc as _);
                if unlikely(!func.is_callable()) {
                    let msg = JsString::new(vm, "not a callable object".to_string());
                    return Err(JsValue::encode_object_value(JsTypeError::new(
                        vm, msg, None,
                    )));
                }
                letroot!(func_object = gcstack, func.get_jsobject());
                letroot!(funcc = gcstack, *func_object);
                let func = func_object.as_function_mut();
                letroot!(args_ = gcstack, Arguments::new(this, &mut args));

                frame.ip = ip;
                stack.cursor = frame.sp;

                if func.is_vm() {
                    let vm_fn = func.as_vm_mut();
                    let scope = JsValue::new(vm_fn.scope);
                    let (this, scope) = vm.setup_for_vm_call(vm_fn, scope, &args_)?;
                    let mut exit = false;
                    if !frame.exit_on_return
                        && (opcode == Opcode::OP_TAILCALL
                            || (ip.cast::<Opcode>().read() == Opcode::OP_POP
                                && ip.add(1).cast::<Opcode>().read() == Opcode::OP_RET))
                    {
                        // vm.stack.pop_frame().unwrap();
                        exit = vm.stack.pop_frame().unwrap().exit_on_return;
                    }
                    let cframe = vm.stack.new_frame(0, JsValue::new(*funcc), scope);
                    if unlikely(cframe.is_none()) {
                        let msg = JsString::new(vm, "stack overflow");
                        return Err(JsValue::encode_object_value(JsRangeError::new(
                            vm, msg, None,
                        )));
                    }
                    let cframe = unwrap_unchecked(cframe);
                    (*cframe).code_block = Some(vm_fn.code);
                    (*cframe).this = this;

                    (*cframe).ctor = false;
                    (*cframe).exit_on_return = exit;
                    (*cframe).ip = &vm_fn.code.code[0] as *const u8 as *mut u8;

                    frame = &mut *cframe;

                    ip = (*cframe).ip;
                } else {
                    let result = func.call(vm, &mut args_, JsValue::new(*funcc))?;
                    frame.push(result);
                }
            }
            Opcode::OP_NEW | Opcode::OP_TAILNEW => {
                vm.heap().collect_if_necessary();
                let argc = ip.cast::<u32>().read();
                ip = ip.add(4);

                let args_start = frame.sp.sub(argc as _);
                frame.sp = args_start;
                let mut func = frame.pop();
                let mut _this = frame.pop();
                let mut args = std::slice::from_raw_parts_mut(args_start, argc as _);

                if unlikely(!func.is_callable()) {
                    let msg = JsString::new(vm, "not a callable constructor object ".to_string());
                    return Err(JsValue::encode_object_value(JsTypeError::new(
                        vm, msg, None,
                    )));
                }

                letroot!(func_object = gcstack, func.get_jsobject());
                letroot!(funcc = gcstack, func.get_jsobject());
                let map = func_object.func_construct_map(vm)?;
                let func = func_object.as_function_mut();
<<<<<<< HEAD
                let object = JsObject::new(rt, &map, JsObject::class(), ObjectTag::Ordinary);
=======
                let object = JsObject::new(vm, &map, JsObject::get_class(), ObjectTag::Ordinary);
>>>>>>> e1b016dc
                letroot!(
                    args_ = gcstack,
                    Arguments::new(JsValue::new(object), &mut args)
                );

                args_.ctor_call = true;
                frame.ip = ip;

                if func.is_vm() {
                    let vm_fn = func.as_vm_mut();
                    let scope = JsValue::new(vm_fn.scope);
                    let (this, scope) = vm.setup_for_vm_call(vm_fn, scope, &args_)?;
                    let mut exit = false;
                    if false && !frame.exit_on_return && (opcode == Opcode::OP_TAILNEW) {
                        // stack.pop_frame().unwrap();
                        exit = stack.pop_frame().unwrap().exit_on_return;
                    }
                    let cframe = vm.stack.new_frame(0, JsValue::new(*funcc), scope);
                    if unlikely(cframe.is_none()) {
                        let msg = JsString::new(vm, "stack overflow");
                        return Err(JsValue::encode_object_value(JsRangeError::new(
                            vm, msg, None,
                        )));
                    }

                    let cframe = unwrap_unchecked(cframe);
                    (*cframe).code_block = Some(vm_fn.code);
                    (*cframe).this = this;
                    (*cframe).ctor = true;
                    (*cframe).exit_on_return = exit;
                    (*cframe).ip = &vm_fn.code.code[0] as *const u8 as *mut u8;
                    frame = &mut *cframe;
                    ip = (*cframe).ip;
                } else {
                    let result = func.call(vm, &mut args_, JsValue::new(*funcc))?;

                    frame.push(result);
                }
            }

            Opcode::OP_DUP => {
                let v1 = frame.pop();
                frame.push(v1);
                frame.push(v1);
            }
            Opcode::OP_SWAP => {
                let v1 = frame.pop();
                let v2 = frame.pop();
                frame.push(v1);
                frame.push(v2);
            }
            Opcode::OP_NEG => {
                let v1 = frame.pop();
                if v1.is_number() {
                    frame.push(JsValue::new(-v1.get_number()));
                } else {
                    let n = v1.to_number(vm)?;
                    frame.push(JsValue::new(-n));
                }
            }

            Opcode::OP_EQ => {
                let lhs = frame.pop();
                let rhs = frame.pop();

                frame.push(JsValue::encode_bool_value(lhs.abstract_equal(rhs, vm)?));
            }
            Opcode::OP_STRICTEQ => {
                let lhs = frame.pop();
                let rhs = frame.pop();
                frame.push(JsValue::encode_bool_value(lhs.strict_equal(rhs)));
            }
            Opcode::OP_NEQ => {
                let lhs = frame.pop();
                let rhs = frame.pop();
                frame.push(JsValue::encode_bool_value(!lhs.abstract_equal(rhs, vm)?));
            }
            Opcode::OP_NSTRICTEQ => {
                let lhs = frame.pop();
                let rhs = frame.pop();
                frame.push(JsValue::encode_bool_value(!lhs.strict_equal(rhs)));
            }
            Opcode::OP_PUT_BY_VAL => {
                let profile = &mut *ip.cast::<ByValProfile>();
                ip = ip.add(4);
                let object = frame.pop();
                let key = frame.pop();
                let value = frame.pop();
                profile.observe_key_and_object(key, object);
                if key.is_number() && object.is_jsobject() {
                    let index = if likely(key.is_int32()) {
                        key.get_int32() as u32
                    } else {
                        key.get_double().floor() as u32
                    };
                    let mut object = object.get_jsobject();
                    if likely(object.indexed.dense()) && likely(index < object.indexed.length()) {
                        *object.indexed.vector.at_mut(index) = value;
                        continue;
                    }
                }
                let key = key.to_symbol(vm)?;

                if likely(object.is_jsobject()) {
                    let mut obj = object.get_jsobject();
                    obj.put(vm, key, value, unwrap_unchecked(frame.code_block).strict)?;
                } else {
                    #[inline(never)]
                    unsafe fn slow(
                        ctx: GcPointer<Context>,
                        object: JsValue,
                        key: Symbol,
                        value: JsValue,
                        strict: bool,
                    ) -> Result<JsValue, JsValue> {
                        object.to_object(vm)?.put(vm, key, value, strict)?;
                        Ok(JsValue::encode_undefined_value())
                    }

                    slow(
                        vm,
                        object,
                        key,
                        value,
                        unwrap_unchecked(frame.code_block).strict,
                    )?;
                }
            }
            Opcode::OP_GET_BY_VAL | Opcode::OP_GET_BY_VAL_PUSH_OBJ => {
                let profile = &mut *ip.cast::<ByValProfile>();
                ip = ip.add(4);

                let object = frame.pop();
                let key = frame.pop();
                profile.observe_key_and_object(key, object);
                if key.is_number() && object.is_jsobject() {
                    let index = if likely(key.is_int32()) {
                        key.get_int32() as usize
                    } else {
                        key.get_double().floor() as usize
                    };
                    let object = object.get_jsobject();
                    if likely(object.indexed.dense())
                        && likely(index < object.indexed.length() as usize)
                        && likely(!object.indexed.vector.at(index as _).is_empty())
                    {
                        if opcode == Opcode::OP_GET_BY_VAL_PUSH_OBJ {
                            frame.push(JsValue::new(object));
                        }
                        frame.push(*object.indexed.vector.at(index as _));

                        continue;
                    }
                }
                let key = key.to_symbol(vm)?;
                let mut slot = Slot::new();
                let _ = object.get_slot(vm, key, &mut slot)?;

                let value = slot.get(vm, JsValue::new(object))?;

                if opcode == Opcode::OP_GET_BY_VAL_PUSH_OBJ {
                    frame.push(JsValue::new(object));
                }
                frame.push(value);
            }
            Opcode::OP_INSTANCEOF => {
                let lhs = frame.pop();
                let rhs = frame.pop();
                if unlikely(!rhs.is_jsobject()) {
                    let msg = JsString::new(vm, "'instanceof' requires object");
                    return Err(JsValue::encode_object_value(JsTypeError::new(
                        vm, msg, None,
                    )));
                }

                letroot!(robj = gcstack, rhs.get_jsobject());
                letroot!(robj2 = gcstack, *robj);
                if unlikely(!robj.is_callable()) {
                    let msg = JsString::new(vm, "'instanceof' requires constructor");
                    return Err(JsValue::encode_object_value(JsTypeError::new(
                        vm, msg, None,
                    )));
                }

                frame.push(JsValue::encode_bool_value(
                    robj.as_function().has_instance(&mut robj2, vm, lhs)?,
                ));
            }
            Opcode::OP_IN => {
                let lhs = frame.pop();
                let rhs = frame.pop();
                if unlikely(!rhs.is_jsobject()) {
                    let msg = JsString::new(vm, "'in' requires object");
                    return Err(JsValue::encode_object_value(JsTypeError::new(
                        vm, msg, None,
                    )));
                }
                let sym = lhs.to_symbol(vm)?;
                frame.push(JsValue::encode_bool_value(
                    rhs.get_jsobject().has_own_property(vm, sym),
                ));
            }

            Opcode::OP_FORIN_SETUP => {
                let offset = ip.cast::<i32>().read_unaligned();
                ip = ip.add(4);
                let enumerable = frame.pop();

                if enumerable.is_null() || enumerable.is_undefined() {
                    ip = ip.offset(offset as _);
                    frame.push(JsValue::encode_empty_value());
                    continue;
                }

                let it = if enumerable.is_jsstring() {
                    NativeIterator::new(vm, enumerable.get_object())
                } else {
                    let obj = enumerable.to_object(vm)?;
                    NativeIterator::new(vm, obj.as_dyn())
                };
                frame.push(JsValue::new(it));
                assert!(ip.cast::<Opcode>().read_unaligned() == Opcode::OP_FORIN_ENUMERATE);
            }
            Opcode::OP_FORIN_ENUMERATE => {
                let offset = ip.cast::<i32>().read_unaligned();
                ip = ip.add(4);
                let mut it = frame
                    .pop()
                    .get_object()
                    .downcast_unchecked::<NativeIterator>();
                frame.push(JsValue::new(it));
                if let Some(sym) = it.next() {
                    let desc = vm.description(sym);
                    frame.push(JsValue::new(JsString::new(vm, desc)));
                } else {
                    frame.push(JsValue::encode_empty_value());
                    ip = ip.offset(offset as _);
                }
            }
            Opcode::OP_FORIN_LEAVE => {
                frame.pop();
            }

            Opcode::OP_THROW => {
                let val = frame.pop();
                return Err(val);
            }

            Opcode::OP_GLOBALTHIS => {
                let global = vm.global_object();
                frame.push(JsValue::encode_object_value(global));
            }

            Opcode::OP_NEWOBJECT => {
                let obj = JsObject::new_empty(vm);
                frame.push(JsValue::encode_object_value(obj));
            }

            Opcode::OP_PUSH_CATCH => {
                let offset = ip.cast::<i32>().read();
                ip = ip.add(4);
                let env = frame.env;

                frame
                    .try_stack
                    .push((Some(env), ip.offset(offset as isize), frame.sp));
            }
            Opcode::OP_POP_CATCH => {
                frame.try_stack.pop().unwrap();
            }

            Opcode::OP_LOGICAL_NOT => {
                let val = frame.pop();
                frame.push(JsValue::encode_bool_value(!val.to_boolean()));
            }
            Opcode::OP_NOT => {
                let v1 = frame.pop();
                if v1.is_number() {
                    let n = v1.get_number() as i32;
                    frame.push(JsValue::new((!n) as i32));
                } else {
                    let n = v1.to_number(vm)? as i32;
                    frame.push(JsValue::new((!n) as i32));
                }
            }
            Opcode::OP_POS => {
                let value = frame.pop();
                if value.is_number() {
                    frame.push(value);
                }
                let x = value.to_number(vm)?;
                frame.push(JsValue::new(x));
            }

            Opcode::OP_DECL_CONST => {
                let ix = ip.cast::<u32>().read_unaligned();
                ip = ip.add(4);
                let mut env = frame.env;
                let val = frame.pop();
                env.as_slice_mut()[ix as usize] = Variable {
                    value: val,
                    mutable: false,
                };
            }
            Opcode::OP_DECL_LET => {
                let ix = ip.cast::<u32>().read_unaligned();
                ip = ip.add(4);
                let mut env = frame.env;
                let val = frame.pop();
                env.as_slice_mut()[ix as usize] = Variable {
                    value: val,
                    mutable: true,
                };
            }

            Opcode::OP_DELETE_BY_ID => {
                let name = ip.cast::<u32>().read();
                ip = ip.add(4);
                let name = unwrap_unchecked(frame.code_block).names[name as usize];
                let object = frame.pop();
                object.check_object_coercible(vm)?;
                letroot!(object = gcstack, object.to_object(vm)?);
                frame.push(JsValue::new(object.delete(
                    vm,
                    name,
                    unwrap_unchecked(frame.code_block).strict,
                )?));
            }
            Opcode::OP_DELETE_BY_VAL => {
                let object = frame.pop();
                let name = frame.pop().to_symbol(vm)?;
                object.check_object_coercible(vm)?;
                letroot!(object = gcstack, object.to_object(vm)?);
                frame.push(JsValue::new(object.delete(
                    vm,
                    name,
                    unwrap_unchecked(frame.code_block).strict,
                )?));
            }
            Opcode::OP_AND => {
                let lhs = frame.pop().to_int32(vm)?;
                let rhs = frame.pop().to_int32(vm)?;
                frame.push(JsValue::new(lhs & rhs));
            }
            Opcode::OP_OR => {
                let lhs = frame.pop().to_int32(vm)?;
                let rhs = frame.pop().to_int32(vm)?;
                frame.push(JsValue::new(lhs | rhs));
            }
            Opcode::OP_XOR => {
                let lhs = frame.pop().to_int32(vm)?;
                let rhs = frame.pop().to_int32(vm)?;
                frame.push(JsValue::new(lhs ^ rhs));
            }
            Opcode::OP_GET_FUNCTION => {
                //vm.space().defer_gc();
                let ix = ip.cast::<u32>().read_unaligned();
                ip = ip.add(4);
                let code = unwrap_unchecked(frame.code_block).codes[ix as usize];
                let func = if likely(!(code.is_async || code.is_generator)) {
                    JsVMFunction::new(vm, code, frame.env)
                } else {
                    let func = JsVMFunction::new(vm, code, frame.env);

                    JsGeneratorFunction::new(vm, func)
                };

                frame.push(JsValue::encode_object_value(func));
                // vm.space().undefer_gc();
            }

            Opcode::OP_PUSH_UNDEF => {
                frame.push(JsValue::encode_undefined_value());
            }
            Opcode::OP_NEWARRAY => {
                let count = ip.cast::<u32>().read_unaligned();

                ip = ip.add(4);
                letroot!(arr = gcstack, JsArray::new(vm, count));
                let mut index = 0;
                let mut did_put = 0;
                while did_put < count {
                    let value = frame.pop();
                    if unlikely(value.is_object() && value.get_object().is::<SpreadValue>()) {
                        letroot!(
                            spread = gcstack,
                            value.get_object().downcast_unchecked::<SpreadValue>()
                        );
                        for i in 0..spread.array.len() {
                            let real_arg = spread.array[i];
                            arr.put(vm, Symbol::Index(index), real_arg, false)?;
                            index += 1;
                        }
                    } else {
                        arr.put(vm, Symbol::Index(index), value, false)?;
                        index += 1;
                    }
                    did_put += 1;
                }
                frame.push(JsValue::encode_object_value(*arr));
            }

            Opcode::OP_CALL_BUILTIN => {
                vm.heap().collect_if_necessary();
                let argc = ip.cast::<u32>().read();
                ip = ip.add(4);
                let builtin_id = ip.cast::<u32>().read();
                ip = ip.add(4);
                let effect = ip.cast::<u32>().read();
                ip = ip.add(4);
                crate::vm::builtins::BUILTINS[builtin_id as usize](
                    vm,
                    frame,
                    &mut ip,
                    argc,
                    effect as _,
                )?;
            }
            Opcode::OP_SPREAD => {
                /*
                    This opcode creates internal interpreter only value that is used to indicate that some argument is spread value
                    and if interpreter sees it then it tried to use `array` value from `SpreadValue`.
                    User code can't get access to this value, if it does this should be reported.
                */
                let value = frame.pop();
                let spread = SpreadValue::new(vm, value)?;
                frame.push(JsValue::encode_object_value(spread));
            }
            Opcode::OP_TYPEOF => {
                let val = frame.pop();
                let str = JsString::new(vm, val.type_of());
                frame.push(JsValue::new(str));
            }
            Opcode::OP_TO_INTEGER_OR_INFINITY | Opcode::OP_TO_LENGTH => {
                let number = frame.pop().to_number(vm)?;
                if number.is_nan() || number == 0.0 {
                    frame.push(JsValue::encode_int32(0));
                } else {
                    frame.push(JsValue::new(number.trunc()));
                }
            }
            Opcode::OP_TO_OBJECT => {
                let target = frame.pop();
                let message = frame.pop();
                if unlikely(target.is_null() || target.is_undefined()) {
                    let msg = message.to_string(vm)?;
                    return Err(JsValue::new(vm.new_type_error(msg)));
                }
                frame.push(JsValue::new(target.to_object(vm)?));
            }
            Opcode::OP_IS_CALLABLE | Opcode::OP_IS_CTOR => {
                let val = frame.pop();
                frame.push(JsValue::new(val.is_callable()));
            }
            Opcode::OP_INITIAL_YIELD => {
                frame.ip = ip;
                return Ok(JsValue::encode_undefined_value());
            }
            Opcode::OP_YIELD => {
                frame.ip = ip;
                return Ok(JsValue::encode_native_u32(FuncRet::Yield as u32));
            }
            Opcode::OP_YIELD_STAR => {
                frame.ip = ip;
                return Ok(JsValue::encode_native_u32(FuncRet::YieldStar as u32));
            }
            Opcode::OP_AWAIT => return Ok(JsValue::encode_native_u32(FuncRet::Await as u32)),
            x => {
                panic!("NYI: {:?}", x);
            }
        }
    }
}<|MERGE_RESOLUTION|>--- conflicted
+++ resolved
@@ -684,11 +684,7 @@
                 letroot!(funcc = gcstack, func.get_jsobject());
                 let map = func_object.func_construct_map(vm)?;
                 let func = func_object.as_function_mut();
-<<<<<<< HEAD
-                let object = JsObject::new(rt, &map, JsObject::class(), ObjectTag::Ordinary);
-=======
                 let object = JsObject::new(vm, &map, JsObject::get_class(), ObjectTag::Ordinary);
->>>>>>> e1b016dc
                 letroot!(
                     args_ = gcstack,
                     Arguments::new(JsValue::new(object), &mut args)
