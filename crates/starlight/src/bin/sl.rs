--- conflicted
+++ resolved
@@ -10,48 +10,6 @@
 #[global_allocator]
 static GLOBAL: mimalloc::MiMalloc = mimalloc::MiMalloc;
 
-<<<<<<< HEAD
-#[derive(Debug, StructOpt)]
-struct Options {
-    #[structopt(
-        long = "gc-threads",
-        default_value = "4",
-        help = "Set number of GC marker threads"
-    )]
-    gc_threads: u32,
-    #[structopt(long = "parallel-gc", help = "Enable parallel marking GC")]
-    parallel_marking: bool,
-    #[structopt(parse(from_os_str), help = "Input JS file")]
-    file: PathBuf,
-    #[structopt(short = "d", long = "dump-bytecode", help = "Dump bytecode")]
-    dump_bytecode: bool,
-    #[structopt(long = "disable-ic", help = "Disable inline caching")]
-    disable_ic: bool,
-    #[structopt(
-        long = "enable-malloc-gc",
-        help = "Enable MallocGC, use this GC only for debugging purposes!"
-    )]
-    use_malloc_gc: bool,
-    #[structopt(long = "enable-ffi", help = "Enable FFI and CFunction objects for use")]
-    enable_ffi: bool,
-    #[structopt(
-        long = "dump-stats",
-        help = "Dump various statistics at the end of execution"
-    )]
-    dump_stats: bool,
-    #[structopt(
-        long = "conservative-marking",
-        help = "Enable conservative pointer marking (works only for MiGC)"
-    )]
-    cons_gc: bool,
-    #[structopt(long = "enable-jet-gc", help = "Enable Jet GC")]
-    jet_gc: bool,
-    #[structopt(long = "enable-codegen-plugins", help = "Enable codegen plugin")]
-    codegen_plugins: bool,
-}
-
-=======
->>>>>>> 4b49db82
 use const_random::const_random;
 const BIN_ID: u64 = const_random!(u64);
 const SNAPSHOT_FILENAME: &str = ".startup-snapshot";
@@ -68,38 +26,12 @@
                 bytes.copy_from_slice(&src[0..8]);
                 let heap = default_heap(&options);
                 if u64::from_ne_bytes(bytes) != BIN_ID {
-<<<<<<< HEAD
-                    Runtime::with_heap(
-                        heap,
-                        RuntimeParams::default()
-                            .with_dump_bytecode(options.dump_bytecode)
-                            .with_inline_caching(!options.disable_ic)
-                            .with_codegen_plugins(options.codegen_plugins),
-                        None,
-                    )
-                } else {
-                    let snapshot = &src[8..];
-                    deserialized = true;
-
-                    Deserializer::deserialize(
-                        false,
-                        snapshot,
-                        RuntimeParams::default()
-                            .with_dump_bytecode(options.dump_bytecode)
-                            .with_inline_caching(!options.disable_ic)
-                            .with_codegen_plugins(options.codegen_plugins),
-                        heap,
-                        None,
-                        |_, _| {},
-                    )
-=======
                     Runtime::with_heap(heap, options, None)
                 } else {
                     let snapshot = &src[8..];
                     deserialized = true;
                     let heap = default_heap(&options);
                     Deserializer::deserialize(false, snapshot, options, heap, None, |_, _| {})
->>>>>>> 4b49db82
                 }
             }
             Err(_) => {
